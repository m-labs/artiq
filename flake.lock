--- conflicted
+++ resolved
@@ -107,19 +107,11 @@
     },
     "nixpkgs": {
       "locked": {
-<<<<<<< HEAD
         "lastModified": 1757347588,
         "narHash": "sha256-tLdkkC6XnsY9EOZW9TlpesTclELy8W7lL2ClL+nma8o=",
         "owner": "NixOS",
         "repo": "nixpkgs",
         "rev": "b599843bad24621dcaa5ab60dac98f9b0eb1cabe",
-=======
-        "lastModified": 1759831965,
-        "narHash": "sha256-vgPm2xjOmKdZ0xKA6yLXPJpjOtQPHfaZDRtH+47XEBo=",
-        "owner": "NixOS",
-        "repo": "nixpkgs",
-        "rev": "c9b6fb798541223bbb396d287d16f43520250518",
->>>>>>> e5271dcf
         "type": "github"
       },
       "original": {
@@ -203,11 +195,11 @@
     "src-migen": {
       "flake": false,
       "locked": {
-        "lastModified": 1749544952,
-        "narHash": "sha256-NshlPiORBHWljSUP5bB7YBxe7k8dW0t8UXOsIq2EK8I=",
+        "lastModified": 1759465137,
+        "narHash": "sha256-gRAvl5cUvrjq4t7htXsDBt4F8MEbHXFZoS0jbhrEs1I=",
         "owner": "m-labs",
         "repo": "migen",
-        "rev": "6e3a9e150fb006dabc4b55043d3af18dbfecd7e8",
+        "rev": "147f003fb7076ac4c7cf76a9a5ce152dc10e0ca6",
         "type": "github"
       },
       "original": {
@@ -219,19 +211,11 @@
     "src-misoc": {
       "flake": false,
       "locked": {
-<<<<<<< HEAD
-        "lastModified": 1758011392,
-        "narHash": "sha256-1fKCXQJevFP0fhyB2poqFuNcqXMvf40oeWsIUdU/l2g=",
-        "ref": "refs/heads/master",
-        "rev": "a1aaddd474d2cc0c75b79d82b7b354d13f2ab2ec",
-        "revCount": 2502,
-=======
         "lastModified": 1760107131,
         "narHash": "sha256-JmPZRSZH95Pf8yk17tmoAzcig2aMmk2a6dW6g8aCCqs=",
         "ref": "refs/heads/master",
         "rev": "351df19ac211a087b0ea37b10bda7655f11b9a47",
         "revCount": 2506,
->>>>>>> e5271dcf
         "submodules": true,
         "type": "git",
         "url": "https://github.com/m-labs/misoc.git"
