--- conflicted
+++ resolved
@@ -1,18 +1,13 @@
 {
   description = "A leading-edge control system for quantum information experiments";
 
-<<<<<<< HEAD
-  inputs.mozilla-overlay = { url = github:mozilla/nixpkgs-mozilla; flake = false; };
-=======
-  inputs.nixpkgs.url = github:NixOS/nixpkgs/nixos-unstable;
+  inputs.nac3 = { type = "git"; url = "https://git.m-labs.hk/m-labs/nac3.git"; };
   inputs.rust-overlay = {
       url = "github:oxalica/rust-overlay";
-      inputs.nixpkgs.follows = "nixpkgs";
+      inputs.nixpkgs.follows = "nac3/nixpkgs";
   };
->>>>>>> 6698a6f8
   inputs.sipyco.url = github:m-labs/sipyco;
   inputs.sipyco.inputs.nixpkgs.follows = "nac3/nixpkgs";
-  inputs.nac3 = { type = "git"; url = "https://git.m-labs.hk/m-labs/nac3.git"; };
   inputs.artiq-comtools.url = github:m-labs/artiq-comtools;
   inputs.artiq-comtools.inputs.nixpkgs.follows = "nac3/nixpkgs";
   inputs.artiq-comtools.inputs.sipyco.follows = "sipyco";
@@ -20,17 +15,10 @@
   inputs.src-migen = { url = github:m-labs/migen; flake = false; };
   inputs.src-misoc = { type = "git"; url = "https://github.com/m-labs/misoc.git"; submodules = true; flake = false; };
 
-<<<<<<< HEAD
-  outputs = { self, mozilla-overlay, sipyco, nac3, artiq-comtools, src-migen, src-misoc }:
+  outputs = { self, rust-overlay, sipyco, nac3, artiq-comtools, src-migen, src-misoc }:
     let
-      pkgs = import nac3.inputs.nixpkgs { system = "x86_64-linux"; overlays = [ (import mozilla-overlay) ]; };
+      pkgs = import nac3.inputs.nixpkgs { system = "x86_64-linux"; overlays = [ (import rust-overlay) ]; };
       pkgs-aarch64 = import nac3.inputs.nixpkgs { system = "aarch64-linux"; };
-=======
-  outputs = { self, nixpkgs, rust-overlay, sipyco, src-pythonparser, artiq-comtools, src-migen, src-misoc }:
-    let
-      pkgs = import nixpkgs { system = "x86_64-linux"; overlays = [ (import rust-overlay) ]; };
-      pkgs-aarch64 = import nixpkgs { system = "aarch64-linux"; };
->>>>>>> 6698a6f8
 
       artiqVersionMajor = 10;
       artiqVersionMinor = self.sourceInfo.revCount or 0;
@@ -84,49 +72,6 @@
         disabledTestPaths = [ "tests/test_qeventloop.py" ];
       };
 
-<<<<<<< HEAD
-=======
-      libartiq-support = pkgs.stdenv.mkDerivation {
-        name = "libartiq-support";
-        src = self;
-        buildInputs = [ rust ];
-        buildPhase = ''
-          rustc $src/artiq/test/libartiq_support/lib.rs -Cpanic=unwind -g
-        '';
-        installPhase = ''
-          mkdir -p $out/lib $out/bin
-          cp libartiq_support.so $out/lib
-          cat > $out/bin/libartiq-support << EOF
-          #!/bin/sh
-          echo $out/lib/libartiq_support.so
-          EOF
-          chmod 755 $out/bin/libartiq-support
-        '';
-      };
-
-      llvmlite-new = pkgs.python3Packages.buildPythonPackage rec {
-        pname = "llvmlite";
-        version = "0.43.0";
-        src = pkgs.fetchFromGitHub {
-            owner = "numba";
-            repo = "llvmlite";
-            rev = "v${version}";
-            sha256 = "sha256-5QBSRDb28Bui9IOhGofj+c7Rk7J5fNv5nPksEPY/O5o=";
-          };
-        nativeBuildInputs = [ pkgs.llvm_15 ];
-        # Disable static linking
-        # https://github.com/numba/llvmlite/issues/93
-        postPatch = ''
-          substituteInPlace ffi/Makefile.linux --replace "-static-libstdc++" ""
-          substituteInPlace llvmlite/tests/test_binding.py --replace "test_linux" "nope"
-        '';
-        # Set directory containing llvm-config binary
-        preConfigure = ''
-          export LLVM_CONFIG=${pkgs.llvm_15.dev}/bin/llvm-config
-        '';
-      };
-
->>>>>>> 6698a6f8
       artiq-upstream = pkgs.python3Packages.buildPythonPackage rec {
         pname = "artiq";
         version = artiqVersion;
@@ -138,18 +83,11 @@
           export VERSIONEER_REV=${artiqRev}
           '';
 
-<<<<<<< HEAD
-        nativeBuildInputs = [ pkgs.qt5.wrapQtAppsHook ];
+        nativeBuildInputs = [ pkgs.qt6.wrapQtAppsHook ];
 
         # keep llvm_x in sync with nac3
-        propagatedBuildInputs = [ pkgs.llvm_14 nac3.packages.x86_64-linux.nac3artiq-pgo sipyco.packages.x86_64-linux.sipyco pkgs.qt5.qtsvg artiq-comtools.packages.x86_64-linux.artiq-comtools ]
-          ++ (with pkgs.python3Packages; [ pyqtgraph pygit2 numpy dateutil scipy prettytable pyserial h5py pyqt5 qasync tqdm lmdb jsonschema ]);
-=======
-        nativeBuildInputs = [ pkgs.qt6.wrapQtAppsHook ];
-        # keep llvm_x and lld_x in sync with llvmlite
-        propagatedBuildInputs = [ pkgs.llvm_15 pkgs.lld_15 sipyco.packages.x86_64-linux.sipyco pythonparser llvmlite-new pkgs.qt6.qtsvg artiq-comtools.packages.x86_64-linux.artiq-comtools ]
-          ++ (with pkgs.python3Packages; [ pyqtgraph pygit2 numpy dateutil scipy prettytable pyserial levenshtein h5py pyqt6 qasync tqdm lmdb jsonschema ]);
->>>>>>> 6698a6f8
+        propagatedBuildInputs = [ pkgs.llvm_14 nac3.packages.x86_64-linux.nac3artiq-pgo sipyco.packages.x86_64-linux.sipyco pkgs.qt6.qtsvg artiq-comtools.packages.x86_64-linux.artiq-comtools ]
+          ++ (with pkgs.python3Packages; [ pyqtgraph pygit2 numpy dateutil scipy prettytable pyserial h5py pyqt6 qasync tqdm lmdb jsonschema ]);
 
         dontWrapQtApps = true;
         postFixup = ''
@@ -171,17 +109,10 @@
           "--set FONTCONFIG_FILE ${pkgs.fontconfig.out}/etc/fonts/fonts.conf"
         ];
 
-<<<<<<< HEAD
         # FIXME: automatically propagate llvm_x dependency
         # cacert is required in the check stage only, as certificates are to be
         # obtained from system elsewhere
         nativeCheckInputs = [ pkgs.llvm_14 pkgs.cacert ];
-=======
-        # FIXME: automatically propagate lld_15 llvm_15 dependencies
-        # cacert is required in the check stage only, as certificates are to be
-        # obtained from system elsewhere
-        nativeCheckInputs = with pkgs; [ lld_15 llvm_15 lit outputcheck cacert ] ++ [ libartiq-support ];
->>>>>>> 6698a6f8
         checkPhase = ''
           python -m unittest discover -v artiq.test
           '';
@@ -256,9 +187,9 @@
           nativeBuildInputs = [
             (pkgs.python3.withPackages(ps: [ migen misoc (artiq.withExperimentalFeatures experimentalFeatures) ps.packaging ]))
             rust
-            pkgs.llvmPackages_15.clang-unwrapped
-            pkgs.llvm_15
-            pkgs.lld_15
+            pkgs.llvmPackages_14.clang-unwrapped
+            pkgs.llvm_14
+            pkgs.lld_14
             vivado
             rustPlatform.cargoSetupHook
           ];
@@ -415,9 +346,9 @@
         buildInputs = [
           (packages.x86_64-linux.python3-mimalloc.withPackages(ps: with packages.x86_64-linux; [ migen misoc ps.paramiko microscope ps.packaging ] ++ artiq.propagatedBuildInputs))
           rust
-          pkgs.llvmPackages_15.clang-unwrapped
-          pkgs.llvm_15
-          pkgs.lld_15
+          pkgs.llvmPackages_14.clang-unwrapped
+          pkgs.llvm_14
+          pkgs.lld_14
           pkgs.git
           artiq-frontend-dev-wrappers
           # use the vivado-env command to enter a FHS shell that lets you run the Vivado installer
@@ -428,14 +359,8 @@
           pkgs.python3Packages.sphinx-argparse pkgs.python3Packages.sphinxcontrib-wavedrom latex-artiq-manual
         ];
         shellHook = ''
-<<<<<<< HEAD
-          export QT_PLUGIN_PATH=${pkgs.qt5.qtbase}/${pkgs.qt5.qtbase.dev.qtPluginPrefix}:${pkgs.qt5.qtsvg.bin}/${pkgs.qt5.qtbase.dev.qtPluginPrefix}
-          export QML2_IMPORT_PATH=${pkgs.qt5.qtbase}/${pkgs.qt5.qtbase.dev.qtQmlPrefix}
-=======
-          export LIBARTIQ_SUPPORT=`libartiq-support`
           export QT_PLUGIN_PATH=${pkgs.qt6.qtbase}/${pkgs.qt6.qtbase.dev.qtPluginPrefix}:${pkgs.qt6.qtsvg}/${pkgs.qt6.qtbase.dev.qtPluginPrefix}
           export QML2_IMPORT_PATH=${pkgs.qt6.qtbase}/${pkgs.qt6.qtbase.dev.qtQmlPrefix}
->>>>>>> 6698a6f8
           export PYTHONPATH=`git rev-parse --show-toplevel`:$PYTHONPATH
         '';
       };
@@ -446,9 +371,9 @@
         buildInputs = [
           (pkgs.python3.withPackages(ps: with packages.x86_64-linux; [ migen misoc artiq ps.packaging ]))
           rust
-          pkgs.llvmPackages_15.clang-unwrapped
-          pkgs.llvm_15
-          pkgs.lld_15
+          pkgs.llvmPackages_14.clang-unwrapped
+          pkgs.llvm_14
+          pkgs.lld_14
           packages.x86_64-linux.vivado
           packages.x86_64-linux.openocd-bscanspi
         ];
@@ -477,62 +402,6 @@
             touch $out
             '';
         };
-<<<<<<< HEAD
-=======
-        kc705-hitl = pkgs.stdenvNoCC.mkDerivation {
-          name = "kc705-hitl";
-
-          __networked = true;  # compatibility with old patched Nix
-          # breaks hydra, https://github.com/NixOS/hydra/issues/1216
-          #__impure = true;     # Nix 2.8+
-
-          buildInputs = [
-            (pkgs.python3.withPackages(ps: with packages.x86_64-linux; [ artiq ps.paramiko ]))
-            pkgs.llvm_15
-            pkgs.lld_15
-            pkgs.openssh
-            packages.x86_64-linux.openocd-bscanspi  # for the bscanspi bitstreams
-          ];
-          phases = [ "buildPhase" ];
-          buildPhase =
-            ''
-            export HOME=`mktemp -d`
-            mkdir $HOME/.ssh
-            cp /opt/hydra_id_ed25519 $HOME/.ssh/id_ed25519
-            cp /opt/hydra_id_ed25519.pub $HOME/.ssh/id_ed25519.pub
-            echo "rpi-1 ssh-ed25519 AAAAC3NzaC1lZDI1NTE5AAAAIACtBFDVBYoAE4fpJCTANZSE0bcVpTR3uvfNvb80C4i5" > $HOME/.ssh/known_hosts
-            chmod 600 $HOME/.ssh/id_ed25519
-            LOCKCTL=$(mktemp -d)
-            mkfifo $LOCKCTL/lockctl
-
-            cat $LOCKCTL/lockctl | ${pkgs.openssh}/bin/ssh \
-              -i $HOME/.ssh/id_ed25519 \
-              -o UserKnownHostsFile=$HOME/.ssh/known_hosts \
-              rpi-1 \
-              'mkdir -p /tmp/board_lock && flock /tmp/board_lock/kc705-1 -c "echo Ok; cat"' \
-            | (
-              # End remote flock via FIFO
-              atexit_unlock() {
-                echo > $LOCKCTL/lockctl
-              }
-              trap atexit_unlock EXIT
-
-              # Read "Ok" line when remote successfully locked
-              read LOCK_OK
-
-              artiq_flash -t kc705 -H rpi-1 -d ${packages.x86_64-linux.artiq-board-kc705-nist_clock}
-              sleep 30
-
-              export ARTIQ_ROOT=`python -c "import artiq; print(artiq.__path__[0])"`/examples/kc705_nist_clock
-              export ARTIQ_LOW_LATENCY=1
-              python -m unittest discover -v artiq.test.coredevice
-            )
-
-            touch $out
-            '';
-        };
-        inherit (packages.x86_64-linux) artiq-manual-html artiq-manual-pdf;
->>>>>>> 6698a6f8
       };
     };
 
