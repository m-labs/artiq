--- conflicted
+++ resolved
@@ -72,65 +72,6 @@
         disabledTestPaths = [ "tests/test_qeventloop.py" ];
       };
 
-<<<<<<< HEAD
-=======
-      outputcheck = pkgs.python3Packages.buildPythonApplication rec {
-        pname = "outputcheck";
-        version = "0.4.2";
-        src = pkgs.fetchFromGitHub {
-          owner = "stp";
-          repo = "OutputCheck";
-          rev = "e0f533d3c5af2949349856c711bf4bca50022b48";
-          sha256 = "1y27vz6jq6sywas07kz3v01sqjd0sga9yv9w2cksqac3v7wmf2a0";
-        };
-        prePatch = "echo ${version} > RELEASE-VERSION";
-        postPatch = ''
-          substituteInPlace OutputCheck/Driver.py \
-            --replace "argparse.FileType('rU')" "argparse.FileType('r')"
-        '';
-      };
-
-      libartiq-support = pkgs.stdenv.mkDerivation {
-        name = "libartiq-support";
-        src = self;
-        buildInputs = [ rust ];
-        buildPhase = ''
-          rustc $src/artiq/test/libartiq_support/lib.rs -Cpanic=unwind -g
-        '';
-        installPhase = ''
-          mkdir -p $out/lib $out/bin
-          cp libartiq_support.so $out/lib
-          cat > $out/bin/libartiq-support << EOF
-          #!/bin/sh
-          echo $out/lib/libartiq_support.so
-          EOF
-          chmod 755 $out/bin/libartiq-support
-        '';
-      };
-
-      llvmlite-new = pkgs.python3Packages.buildPythonPackage rec {
-        pname = "llvmlite";
-        version = "0.40.1";
-        src = pkgs.fetchFromGitHub {
-            owner = "numba";
-            repo = "llvmlite";
-            rev = "v${version}";
-            sha256 = "sha256-gPEda9cMEsruvBt8I2VFfsTKZaPsNDgqx2Y9n0MSc4Y=";
-          };
-        nativeBuildInputs = [ pkgs.llvm_14 ];
-        # Disable static linking
-        # https://github.com/numba/llvmlite/issues/93
-        postPatch = ''
-          substituteInPlace ffi/Makefile.linux --replace "-static-libstdc++" ""
-          substituteInPlace llvmlite/tests/test_binding.py --replace "test_linux" "nope"
-        '';
-        # Set directory containing llvm-config binary
-        preConfigure = ''
-          export LLVM_CONFIG=${pkgs.llvm_14.dev}/bin/llvm-config
-        '';
-      };
-
->>>>>>> 6df85478
       artiq-upstream = pkgs.python3Packages.buildPythonPackage rec {
         pname = "artiq";
         version = artiqVersion;
@@ -143,16 +84,10 @@
           '';
 
         nativeBuildInputs = [ pkgs.qt5.wrapQtAppsHook ];
-<<<<<<< HEAD
 
         # keep llvm_x in sync with nac3
         propagatedBuildInputs = [ pkgs.llvm_14 nac3.packages.x86_64-linux.nac3artiq-pgo sipyco.packages.x86_64-linux.sipyco pkgs.qt5.qtsvg artiq-comtools.packages.x86_64-linux.artiq-comtools ]
           ++ (with pkgs.python3Packages; [ pyqtgraph pygit2 numpy dateutil scipy prettytable pyserial h5py pyqt5 qasync tqdm lmdb jsonschema ]);
-=======
-        # keep llvm_x and lld_x in sync with llvmlite
-        propagatedBuildInputs = [ pkgs.llvm_14 pkgs.lld_14 sipyco.packages.x86_64-linux.sipyco pythonparser llvmlite-new pkgs.qt5.qtsvg artiq-comtools.packages.x86_64-linux.artiq-comtools ]
-          ++ (with pkgs.python3Packages; [ pyqtgraph pygit2 numpy dateutil scipy prettytable pyserial levenshtein h5py pyqt5 qasync tqdm lmdb jsonschema ]);
->>>>>>> 6df85478
 
         dontWrapQtApps = true;
         postFixup = ''
@@ -174,17 +109,10 @@
           "--set FONTCONFIG_FILE ${pkgs.fontconfig.out}/etc/fonts/fonts.conf"
         ];
 
-<<<<<<< HEAD
         # FIXME: automatically propagate llvm_x dependency
         # cacert is required in the check stage only, as certificates are to be
         # obtained from system elsewhere
         nativeCheckInputs = [ pkgs.llvm_14 pkgs.cacert ];
-=======
-        # FIXME: automatically propagate lld_14 llvm_14 dependencies
-        # cacert is required in the check stage only, as certificates are to be
-        # obtained from system elsewhere
-        nativeCheckInputs = [ pkgs.lld_14 pkgs.llvm_14 libartiq-support pkgs.lit outputcheck pkgs.cacert ];
->>>>>>> 6df85478
         checkPhase = ''
           python -m unittest discover -v artiq.test
           '';
@@ -436,13 +364,6 @@
           pkgs.llvmPackages_14.clang-unwrapped
           pkgs.llvm_14
           pkgs.lld_14
-<<<<<<< HEAD
-=======
-          # To manually run compiler tests:
-          pkgs.lit
-          outputcheck
-          libartiq-support
->>>>>>> 6df85478
           # use the vivado-env command to enter a FHS shell that lets you run the Vivado installer
           packages.x86_64-linux.vivadoEnv
           packages.x86_64-linux.vivado
@@ -476,16 +397,12 @@
       };
 
       hydraJobs = {
-<<<<<<< HEAD
-        inherit (packages.x86_64-linux) artiq artiq-board-kc705-nist_clock openocd-bscanspi;
+        inherit (packages.x86_64-linux) artiq artiq-board-kc705-nist_clock artiq-board-efc-shuttler openocd-bscanspi;
         sipyco-msys2-pkg = packages.x86_64-w64-mingw32.sipyco-pkg;
         artiq-comtools-msys2-pkg = packages.x86_64-w64-mingw32.artiq-comtools-pkg;
         artiq-msys2-pkg = packages.x86_64-w64-mingw32.artiq-pkg;
         msys2-repos = packages.x86_64-w64-mingw32.msys2-repos;
         inherit (packages.x86_64-linux) artiq-manual-html artiq-manual-pdf;
-=======
-        inherit (packages.x86_64-linux) artiq artiq-board-kc705-nist_clock artiq-board-efc-shuttler openocd-bscanspi;
->>>>>>> 6df85478
         gateware-sim = pkgs.stdenvNoCC.mkDerivation {
           name = "gateware-sim";
           buildInputs = [
@@ -498,62 +415,6 @@
             touch $out
             '';
         };
-<<<<<<< HEAD
-=======
-        kc705-hitl = pkgs.stdenvNoCC.mkDerivation {
-          name = "kc705-hitl";
-
-          __networked = true;  # compatibility with old patched Nix
-          # breaks hydra, https://github.com/NixOS/hydra/issues/1216
-          #__impure = true;     # Nix 2.8+
-
-          buildInputs = [
-            (pkgs.python3.withPackages(ps: with packages.x86_64-linux; [ artiq ps.paramiko ]))
-            pkgs.llvm_14
-            pkgs.lld_14
-            pkgs.openssh
-            packages.x86_64-linux.openocd-bscanspi  # for the bscanspi bitstreams
-          ];
-          phases = [ "buildPhase" ];
-          buildPhase =
-            ''
-            export HOME=`mktemp -d`
-            mkdir $HOME/.ssh
-            cp /opt/hydra_id_ed25519 $HOME/.ssh/id_ed25519
-            cp /opt/hydra_id_ed25519.pub $HOME/.ssh/id_ed25519.pub
-            echo "rpi-1 ssh-ed25519 AAAAC3NzaC1lZDI1NTE5AAAAIACtBFDVBYoAE4fpJCTANZSE0bcVpTR3uvfNvb80C4i5" > $HOME/.ssh/known_hosts
-            chmod 600 $HOME/.ssh/id_ed25519
-            LOCKCTL=$(mktemp -d)
-            mkfifo $LOCKCTL/lockctl
-
-            cat $LOCKCTL/lockctl | ${pkgs.openssh}/bin/ssh \
-              -i $HOME/.ssh/id_ed25519 \
-              -o UserKnownHostsFile=$HOME/.ssh/known_hosts \
-              rpi-1 \
-              'mkdir -p /tmp/board_lock && flock /tmp/board_lock/kc705-1 -c "echo Ok; cat"' \
-            | (
-              # End remote flock via FIFO
-              atexit_unlock() {
-                echo > $LOCKCTL/lockctl
-              }
-              trap atexit_unlock EXIT
-
-              # Read "Ok" line when remote successfully locked
-              read LOCK_OK
-
-              artiq_flash -t kc705 -H rpi-1 -d ${packages.x86_64-linux.artiq-board-kc705-nist_clock}
-              sleep 30
-
-              export ARTIQ_ROOT=`python -c "import artiq; print(artiq.__path__[0])"`/examples/kc705_nist_clock
-              export ARTIQ_LOW_LATENCY=1
-              python -m unittest discover -v artiq.test.coredevice
-            )
-
-            touch $out
-            '';
-        };
-        inherit (packages.x86_64-linux) artiq-manual-html artiq-manual-pdf;
->>>>>>> 6df85478
       };
     };
 
