{
  description = "A leading-edge control system for quantum information experiments";

<<<<<<< HEAD
=======
  inputs.nixpkgs.url = github:NixOS/nixpkgs/nixos-22.11;
>>>>>>> 248cd696
  inputs.mozilla-overlay = { url = github:mozilla/nixpkgs-mozilla; flake = false; };
  inputs.sipyco.url = github:m-labs/sipyco;
  inputs.sipyco.inputs.nixpkgs.follows = "nac3/nixpkgs";
  inputs.nac3 = { type = "git"; url = "https://git.m-labs.hk/m-labs/nac3.git"; };
  inputs.artiq-comtools.url = github:m-labs/artiq-comtools;
  inputs.artiq-comtools.inputs.nixpkgs.follows = "nac3/nixpkgs";
  inputs.artiq-comtools.inputs.sipyco.follows = "sipyco";

  inputs.src-migen = { url = github:m-labs/migen; flake = false; };
  inputs.src-misoc = { type = "git"; url = "https://github.com/m-labs/misoc.git"; submodules = true; flake = false; };

  outputs = { self, mozilla-overlay, sipyco, nac3, artiq-comtools, src-migen, src-misoc }:
    let
      pkgs = import nac3.inputs.nixpkgs { system = "x86_64-linux"; overlays = [ (import mozilla-overlay) ]; };
      pkgs-aarch64 = import nac3.inputs.nixpkgs { system = "aarch64-linux"; };

      artiqVersionMajor = 9;
      artiqVersionMinor = self.sourceInfo.revCount or 0;
      artiqVersionId = self.sourceInfo.shortRev or "unknown";
      artiqVersion = (builtins.toString artiqVersionMajor) + "." + (builtins.toString artiqVersionMinor) + "." + artiqVersionId + ".beta";
      artiqRev = self.sourceInfo.rev or "unknown";

      rustManifest = pkgs.fetchurl {
        url = "https://static.rust-lang.org/dist/2021-01-29/channel-rust-nightly.toml";
        sha256 = "sha256-EZKgw89AH4vxaJpUHmIMzMW/80wAFQlfcxRoBD9nz0c=";
      };

      targets = [];
      rustChannelOfTargets = _channel: _date: targets:
        (pkgs.lib.rustLib.fromManifestFile rustManifest {
          inherit (pkgs) stdenv lib fetchurl patchelf;
        }).rust.override {
          inherit targets;
          extensions = ["rust-src"];
        };
      rust = rustChannelOfTargets "nightly" null targets;
      rustPlatform = pkgs.recurseIntoAttrs (pkgs.makeRustPlatform {
        rustc = rust;
        cargo = rust;
      });

      vivadoDeps = pkgs: with pkgs; [
        libxcrypt
        ncurses5
        zlib
        libuuid
        xorg.libSM
        xorg.libICE
        xorg.libXrender
        xorg.libX11
        xorg.libXext
        xorg.libXtst
        xorg.libXi
        freetype
        fontconfig
      ];

      qasync = pkgs.python3Packages.buildPythonPackage rec {
        pname = "qasync";
        version = "0.19.0";
        src = pkgs.fetchFromGitHub {
          owner = "CabbageDevelopment";
          repo = "qasync";
          rev = "v${version}";
          sha256 = "sha256-xGAUAyOq+ELwzMGbLLmXijxLG8pv4a6tPvfAVOt1YwU=";
        };
        propagatedBuildInputs = [ pkgs.python3Packages.pyqt5 ];
        checkInputs = [ pkgs.python3Packages.pytest ];
        checkPhase = ''
          pytest -k 'test_qthreadexec.py' # the others cause the test execution to be aborted, I think because of asyncio
        '';
      };

      artiq-upstream = pkgs.python3Packages.buildPythonPackage rec {
        pname = "artiq";
        version = artiqVersion;
        src = self;

        preBuild =
          ''
          export VERSIONEER_OVERRIDE=${version}
          export VERSIONEER_REV=${artiqRev}
          '';

        nativeBuildInputs = [ pkgs.qt5.wrapQtAppsHook ];

        # keep llvm_x in sync with nac3
        propagatedBuildInputs = [ pkgs.llvm_14 nac3.packages.x86_64-linux.nac3artiq-pgo sipyco.packages.x86_64-linux.sipyco artiq-comtools.packages.x86_64-linux.artiq-comtools ]
          ++ (with pkgs.python3Packages; [ pyqtgraph pygit2 numpy dateutil scipy prettytable pyserial h5py pyqt5 qasync ]);

        dontWrapQtApps = true;
        postFixup = ''
          wrapQtApp "$out/bin/artiq_dashboard"
          wrapQtApp "$out/bin/artiq_browser"
          wrapQtApp "$out/bin/artiq_session"
        '';

        # Modifies PATH to pass the wrapped python environment (i.e. python3.withPackages(...) to subprocesses.
        # Allows subprocesses using python to find all packages you have installed
        makeWrapperArgs = [
          ''--run 'if [ ! -z "$NIX_PYTHONPREFIX" ]; then export PATH=$NIX_PYTHONPREFIX/bin:$PATH;fi' ''
          "--set FONTCONFIG_FILE ${pkgs.fontconfig.out}/etc/fonts/fonts.conf"
        ];

        # FIXME: automatically propagate llvm_x dependency
        checkInputs = [ pkgs.llvm_14 ];
        checkPhase = ''
          python -m unittest discover -v artiq.test
          '';
      };

      artiq = artiq-upstream // {
        withExperimentalFeatures = features: artiq-upstream.overrideAttrs(oa:
            { patches = map (f: ./experimental-features/${f}.diff) features; });
      };

      migen = pkgs.python3Packages.buildPythonPackage rec {
        name = "migen";
        src = src-migen;
        propagatedBuildInputs = [ pkgs.python3Packages.colorama ];
      };

      asyncserial = pkgs.python3Packages.buildPythonPackage rec {
        pname = "asyncserial";
        version = "0.1";
        src = pkgs.fetchFromGitHub {
          owner = "m-labs";
          repo = "asyncserial";
          rev = "d95bc1d6c791b0e9785935d2f62f628eb5cdf98d";
          sha256 = "0yzkka9jk3612v8gx748x6ziwykq5lr7zmr9wzkcls0v2yilqx9k";
        };
        propagatedBuildInputs = [ pkgs.python3Packages.pyserial ];
      };

      misoc = pkgs.python3Packages.buildPythonPackage {
        name = "misoc";
        src = src-misoc;
        propagatedBuildInputs = with pkgs.python3Packages; [ jinja2 numpy migen pyserial asyncserial ];
      };

      microscope = pkgs.python3Packages.buildPythonPackage rec {
        pname = "microscope";
        version = "unstable-2020-12-28";
        src = pkgs.fetchFromGitHub {
          owner = "m-labs";
          repo = "microscope";
          rev = "c21afe7a53258f05bde57e5ebf2e2761f3d495e4";
          sha256 = "sha256-jzyiLRuEf7p8LdhmZvOQj/dyQx8eUE8p6uRlwoiT8vg=";
        };
        propagatedBuildInputs = with pkgs.python3Packages; [ pyserial prettytable msgpack migen ];
      };

      vivadoEnv = pkgs.buildFHSUserEnv {
        name = "vivado-env";
        targetPkgs = vivadoDeps;
      };

      vivado = pkgs.buildFHSUserEnv {
        name = "vivado";
        targetPkgs = vivadoDeps;
        profile = "set -e; source /opt/Xilinx/Vivado/2022.2/settings64.sh";
        runScript = "vivado";
      };

      makeArtiqBoardPackage = { target, variant, buildCommand ? "python -m artiq.gateware.targets.${target} -V ${variant}", experimentalFeatures ? [] }:
        pkgs.stdenv.mkDerivation {
          name = "artiq-board-${target}-${variant}";
          phases = [ "buildPhase" "checkPhase" "installPhase" ];
          cargoDeps = rustPlatform.importCargoLock {
            lockFile = ./artiq/firmware/Cargo.lock;
            outputHashes = {
              "fringe-1.2.1" = "sha256-m4rzttWXRlwx53LWYpaKuU5AZe4GSkbjHS6oINt5d3Y=";
            };
          };
          nativeBuildInputs = [
            (pkgs.python3.withPackages(ps: [ ps.jsonschema migen misoc (artiq.withExperimentalFeatures experimentalFeatures) ]))
            rustPlatform.rust.rustc
            rustPlatform.rust.cargo
<<<<<<< HEAD
            pkgs.llvmPackages_14.clang-unwrapped
            pkgs.llvm_14
            pkgs.lld_14
=======
            pkgs.cargo-xbuild
            pkgs.llvmPackages_11.clang-unwrapped
            pkgs.llvm_11
            pkgs.lld_11
>>>>>>> 248cd696
            vivado
            rustPlatform.cargoSetupHook
          ];
          buildPhase = 
            ''
            ARTIQ_PATH=`python -c "import artiq; print(artiq.__path__[0])"`
            ln -s $ARTIQ_PATH/firmware/Cargo.lock .
            cargoSetupPostUnpackHook
            cargoSetupPostPatchHook
            ${buildCommand}
            '';
          doCheck = true;
          checkPhase =
            ''
            # Search for PCREs in the Vivado output to check for errors
            check_log() {
              grep -Pe "$1" artiq_${target}/${variant}/gateware/vivado.log && exit 1 || true
            }
            check_log "\d+ constraint not met\."
            check_log "Timing constraints are not met\."
            '';
          installPhase =
            ''
            TARGET_DIR=$out
            mkdir -p $TARGET_DIR
            cp artiq_${target}/${variant}/gateware/top.bit $TARGET_DIR
            if [ -e artiq_${target}/${variant}/software/bootloader/bootloader.bin ]
            then cp artiq_${target}/${variant}/software/bootloader/bootloader.bin $TARGET_DIR
            fi
            if [ -e artiq_${target}/${variant}/software/runtime ]
            then cp artiq_${target}/${variant}/software/runtime/runtime.{elf,fbi} $TARGET_DIR
            else cp artiq_${target}/${variant}/software/satman/satman.{elf,fbi} $TARGET_DIR
            fi
            '';
          # don't mangle ELF files as they are not for NixOS
          dontFixup = true;
        };

      openocd-bscanspi-f = pkgs: let
        bscan_spi_bitstreams-pkg = pkgs.stdenv.mkDerivation {
          name = "bscan_spi_bitstreams";
          src = pkgs.fetchFromGitHub {
            owner = "quartiq";
            repo = "bscan_spi_bitstreams";
            rev = "01d8f819f15baf9a8cc5d96945a51e4d267ff564";
            sha256 = "1zqv47kzgvbn4c8cr019a6wcja7gn5h1z4kvw5bhpc72fyhagal9";
          };
          phases = ["installPhase"];
          installPhase =
          ''
          mkdir -p $out/share/bscan-spi-bitstreams
          cp $src/*.bit $out/share/bscan-spi-bitstreams
          '';
        };
        # https://docs.lambdaconcept.com/screamer/troubleshooting.html#error-contents-differ
        openocd-fixed = pkgs.openocd.overrideAttrs(oa: {
          version = "unstable-2021-09-15";
          src = pkgs.fetchFromGitHub {
            owner = "openocd-org";
            repo = "openocd";
            rev = "a0bd3c9924870c3b8f428648410181040dabc33c";
            sha256 = "sha256-YgUsl4/FohfsOncM4uiz/3c6g2ZN4oZ0y5vV/2Skwqg=";
            fetchSubmodules = true;
          };
          patches = [
            (pkgs.fetchurl {
              url = "https://git.m-labs.hk/M-Labs/nix-scripts/raw/commit/575ef05cd554c239e4cc8cb97ae4611db458a80d/artiq-fast/pkgs/openocd-jtagspi.diff";
              sha256 = "0g3crk8gby42gm661yxdcgapdi8sp050l5pb2d0yjfic7ns9cw81";
            })
          ];
          nativeBuildInputs = oa.nativeBuildInputs or [] ++ [ pkgs.autoreconfHook269 ];
        });
      in pkgs.buildEnv {
        name = "openocd-bscanspi";
        paths = [ openocd-fixed bscan_spi_bitstreams-pkg ];
      };

      # https://github.com/ashb/sphinx-argparse/issues/5
      sphinx-argparse = pkgs.python3Packages.buildPythonPackage rec {
        pname = "sphinx-argparse";
        version = "0.3.1";
        src = pkgs.python3Packages.fetchPypi {
          inherit pname version;
          sha256 = "82151cbd43ccec94a1530155f4ad34f251aaca6a0ffd5516d7fadf952d32dc1e";
        };
        checkInputs = [ pkgs.python3Packages.pytest ];
        checkPhase =
          ''
          pytest -vv -k "not test_parse_nested and not test_parse_nested_with_alias and not test_parse_groups and not test_action_groups_with_subcommands"
         '';
        propagatedBuildInputs = [ pkgs.python3Packages.sphinx ];
      };
      sphinxcontrib-wavedrom = pkgs.python3Packages.buildPythonPackage rec {
        pname = "sphinxcontrib-wavedrom";
        version = "3.0.2";
        src = pkgs.python3Packages.fetchPypi {
          inherit pname version;
          sha256 = "sha256-ukZd3ajt0Sx3LByof4R80S31F5t1yo+L8QUADrMMm2A=";
        };
        buildInputs = [ pkgs.python3Packages.setuptools_scm ];
        propagatedBuildInputs = (with pkgs.python3Packages; [ wavedrom sphinx xcffib cairosvg ]);
      };
      latex-artiq-manual = pkgs.texlive.combine {
        inherit (pkgs.texlive)
          scheme-basic latexmk cmap collection-fontsrecommended fncychap
          titlesec tabulary varwidth framed fancyvrb float wrapfig parskip
          upquote capt-of needspace etoolbox;
      };
    in rec {
      packages.x86_64-linux = rec {
        inherit (nac3.packages.x86_64-linux) python3-mimalloc;
        inherit qasync artiq;
        inherit migen misoc asyncserial microscope vivadoEnv vivado;
        openocd-bscanspi = openocd-bscanspi-f pkgs;
        artiq-board-kc705-nist_clock = makeArtiqBoardPackage {
          target = "kc705";
          variant = "nist_clock";
        };
        inherit sphinx-argparse sphinxcontrib-wavedrom latex-artiq-manual;
        artiq-manual-html = pkgs.stdenvNoCC.mkDerivation rec {
          name = "artiq-manual-html-${version}";
          version = artiqVersion;
          src = self;
          buildInputs = [
            pkgs.python3Packages.sphinx pkgs.python3Packages.sphinx_rtd_theme
            sphinx-argparse sphinxcontrib-wavedrom
          ];
          buildPhase = ''
            export VERSIONEER_OVERRIDE=${artiqVersion}
            export SOURCE_DATE_EPOCH=${builtins.toString self.sourceInfo.lastModified}
            cd doc/manual
            make html
          '';
          installPhase = ''
            cp -r _build/html $out
            mkdir $out/nix-support
            echo doc manual $out index.html >> $out/nix-support/hydra-build-products
          '';
        };
        artiq-manual-pdf = pkgs.stdenvNoCC.mkDerivation rec {
          name = "artiq-manual-pdf-${version}";
          version = artiqVersion;
          src = self;
          buildInputs = [
            pkgs.python3Packages.sphinx pkgs.python3Packages.sphinx_rtd_theme
            sphinx-argparse sphinxcontrib-wavedrom
            latex-artiq-manual
          ];
          buildPhase = ''
            export VERSIONEER_OVERRIDE=${artiq.version}
            export SOURCE_DATE_EPOCH=${builtins.toString self.sourceInfo.lastModified}
            cd doc/manual
            make latexpdf
          '';
          installPhase = ''
            mkdir $out
            cp _build/latex/ARTIQ.pdf $out
            mkdir $out/nix-support
            echo doc-pdf manual $out ARTIQ.pdf >> $out/nix-support/hydra-build-products
          '';
        };
      };

      packages.x86_64-w64-mingw32 = import ./windows { inherit sipyco nac3 artiq-comtools; artiq = self; };

      inherit makeArtiqBoardPackage;

      defaultPackage.x86_64-linux = packages.x86_64-linux.python3-mimalloc.withPackages(ps: [ packages.x86_64-linux.artiq ]);

      devShell.x86_64-linux = pkgs.mkShell {
        name = "artiq-dev-shell";
        buildInputs = [
<<<<<<< HEAD
          (packages.x86_64-linux.python3-mimalloc.withPackages(ps: with packages.x86_64-linux; [ migen misoc artiq ps.paramiko ps.jsonschema microscope ]))
          rustPlatform.rust.rustc
          rustPlatform.rust.cargo
          cargo-xbuild
          pkgs.llvmPackages_14.clang-unwrapped
          pkgs.llvm_14
          pkgs.lld_14
=======
          (pkgs.python3.withPackages(ps: with packages.x86_64-linux; [ migen misoc artiq ps.paramiko ps.jsonschema microscope ]))
          rustPlatform.rust.rustc
          rustPlatform.rust.cargo
          pkgs.cargo-xbuild
          pkgs.llvmPackages_11.clang-unwrapped
          pkgs.llvm_11
          pkgs.lld_11
          # To manually run compiler tests:
          pkgs.lit
          outputcheck
          libartiq-support
>>>>>>> 248cd696
          # use the vivado-env command to enter a FHS shell that lets you run the Vivado installer
          packages.x86_64-linux.vivadoEnv
          packages.x86_64-linux.vivado
          packages.x86_64-linux.openocd-bscanspi
          pkgs.python3Packages.sphinx pkgs.python3Packages.sphinx_rtd_theme
          sphinx-argparse sphinxcontrib-wavedrom latex-artiq-manual
        ];
        shellHook = ''
          export QT_PLUGIN_PATH=${pkgs.qt5.qtbase}/${pkgs.qt5.qtbase.dev.qtPluginPrefix}
          export QML2_IMPORT_PATH=${pkgs.qt5.qtbase}/${pkgs.qt5.qtbase.dev.qtQmlPrefix}
        '';
      };

      packages.aarch64-linux = {
        openocd-bscanspi = openocd-bscanspi-f pkgs-aarch64;
      };

      hydraJobs = {
        inherit (packages.x86_64-linux) artiq artiq-board-kc705-nist_clock openocd-bscanspi;
<<<<<<< HEAD
        sipyco-msys2-pkg = packages.x86_64-w64-mingw32.sipyco-pkg;
        artiq-comtools-msys2-pkg = packages.x86_64-w64-mingw32.artiq-comtools-pkg;
        artiq-msys2-pkg = packages.x86_64-w64-mingw32.artiq-pkg;
        msys2-repos = packages.x86_64-w64-mingw32.msys2-repos;
=======
        gateware-sim = pkgs.stdenvNoCC.mkDerivation {
          name = "gateware-sim";
          buildInputs = [
            (pkgs.python3.withPackages(ps: with packages.x86_64-linux; [ migen misoc artiq ]))
          ];
          phases = [ "buildPhase" ];
          buildPhase =
            ''
            python -m unittest discover -v artiq.gateware.test
            touch $out
            '';
        };
        kc705-hitl = pkgs.stdenvNoCC.mkDerivation {
          name = "kc705-hitl";

          __networked = true;  # compatibility with old patched Nix
          # breaks hydra, https://github.com/NixOS/hydra/issues/1216
          #__impure = true;     # Nix 2.8+

          buildInputs = [
            (pkgs.python3.withPackages(ps: with packages.x86_64-linux; [ artiq ps.paramiko ]))
            pkgs.llvm_11
            pkgs.lld_11
            pkgs.openssh
            packages.x86_64-linux.openocd-bscanspi  # for the bscanspi bitstreams
          ];
          phases = [ "buildPhase" ];
          buildPhase =
            ''
            export HOME=`mktemp -d`
            mkdir $HOME/.ssh
            cp /opt/hydra_id_ed25519 $HOME/.ssh/id_ed25519
            cp /opt/hydra_id_ed25519.pub $HOME/.ssh/id_ed25519.pub
            echo "rpi-1 ssh-ed25519 AAAAC3NzaC1lZDI1NTE5AAAAIACtBFDVBYoAE4fpJCTANZSE0bcVpTR3uvfNvb80C4i5" > $HOME/.ssh/known_hosts
            chmod 600 $HOME/.ssh/id_ed25519
            LOCKCTL=$(mktemp -d)
            mkfifo $LOCKCTL/lockctl

            cat $LOCKCTL/lockctl | ${pkgs.openssh}/bin/ssh \
              -i $HOME/.ssh/id_ed25519 \
              -o UserKnownHostsFile=$HOME/.ssh/known_hosts \
              rpi-1 \
              'mkdir -p /tmp/board_lock && flock /tmp/board_lock/kc705-1 -c "echo Ok; cat"' \
            | (
              # End remote flock via FIFO
              atexit_unlock() {
                echo > $LOCKCTL/lockctl
              }
              trap atexit_unlock EXIT

              # Read "Ok" line when remote successfully locked
              read LOCK_OK

              artiq_flash -t kc705 -H rpi-1 -d ${packages.x86_64-linux.artiq-board-kc705-nist_clock}
              sleep 15

              export ARTIQ_ROOT=`python -c "import artiq; print(artiq.__path__[0])"`/examples/kc705_nist_clock
              export ARTIQ_LOW_LATENCY=1
              python -m unittest discover -v artiq.test.coredevice
            )

            touch $out
            '';
        };
>>>>>>> 248cd696
        inherit (packages.x86_64-linux) artiq-manual-html artiq-manual-pdf;
      };
    };

  nixConfig = {
    extra-trusted-public-keys = "nixbld.m-labs.hk-1:5aSRVA5b320xbNvu30tqxVPXpld73bhtOeH6uAjRyHc=";
    extra-substituters = "https://nixbld.m-labs.hk";
    extra-sandbox-paths = "/opt";
  };
}<|MERGE_RESOLUTION|>--- conflicted
+++ resolved
@@ -1,10 +1,6 @@
 {
   description = "A leading-edge control system for quantum information experiments";
 
-<<<<<<< HEAD
-=======
-  inputs.nixpkgs.url = github:NixOS/nixpkgs/nixos-22.11;
->>>>>>> 248cd696
   inputs.mozilla-overlay = { url = github:mozilla/nixpkgs-mozilla; flake = false; };
   inputs.sipyco.url = github:m-labs/sipyco;
   inputs.sipyco.inputs.nixpkgs.follows = "nac3/nixpkgs";
@@ -183,16 +179,10 @@
             (pkgs.python3.withPackages(ps: [ ps.jsonschema migen misoc (artiq.withExperimentalFeatures experimentalFeatures) ]))
             rustPlatform.rust.rustc
             rustPlatform.rust.cargo
-<<<<<<< HEAD
+            pkgs.cargo-xbuild
             pkgs.llvmPackages_14.clang-unwrapped
             pkgs.llvm_14
             pkgs.lld_14
-=======
-            pkgs.cargo-xbuild
-            pkgs.llvmPackages_11.clang-unwrapped
-            pkgs.llvm_11
-            pkgs.lld_11
->>>>>>> 248cd696
             vivado
             rustPlatform.cargoSetupHook
           ];
@@ -365,27 +355,13 @@
       devShell.x86_64-linux = pkgs.mkShell {
         name = "artiq-dev-shell";
         buildInputs = [
-<<<<<<< HEAD
           (packages.x86_64-linux.python3-mimalloc.withPackages(ps: with packages.x86_64-linux; [ migen misoc artiq ps.paramiko ps.jsonschema microscope ]))
           rustPlatform.rust.rustc
           rustPlatform.rust.cargo
-          cargo-xbuild
+          pkgs.cargo-xbuild
           pkgs.llvmPackages_14.clang-unwrapped
           pkgs.llvm_14
           pkgs.lld_14
-=======
-          (pkgs.python3.withPackages(ps: with packages.x86_64-linux; [ migen misoc artiq ps.paramiko ps.jsonschema microscope ]))
-          rustPlatform.rust.rustc
-          rustPlatform.rust.cargo
-          pkgs.cargo-xbuild
-          pkgs.llvmPackages_11.clang-unwrapped
-          pkgs.llvm_11
-          pkgs.lld_11
-          # To manually run compiler tests:
-          pkgs.lit
-          outputcheck
-          libartiq-support
->>>>>>> 248cd696
           # use the vivado-env command to enter a FHS shell that lets you run the Vivado installer
           packages.x86_64-linux.vivadoEnv
           packages.x86_64-linux.vivado
@@ -405,12 +381,11 @@
 
       hydraJobs = {
         inherit (packages.x86_64-linux) artiq artiq-board-kc705-nist_clock openocd-bscanspi;
-<<<<<<< HEAD
         sipyco-msys2-pkg = packages.x86_64-w64-mingw32.sipyco-pkg;
         artiq-comtools-msys2-pkg = packages.x86_64-w64-mingw32.artiq-comtools-pkg;
         artiq-msys2-pkg = packages.x86_64-w64-mingw32.artiq-pkg;
         msys2-repos = packages.x86_64-w64-mingw32.msys2-repos;
-=======
+        inherit (packages.x86_64-linux) artiq-manual-html artiq-manual-pdf;
         gateware-sim = pkgs.stdenvNoCC.mkDerivation {
           name = "gateware-sim";
           buildInputs = [
@@ -423,60 +398,6 @@
             touch $out
             '';
         };
-        kc705-hitl = pkgs.stdenvNoCC.mkDerivation {
-          name = "kc705-hitl";
-
-          __networked = true;  # compatibility with old patched Nix
-          # breaks hydra, https://github.com/NixOS/hydra/issues/1216
-          #__impure = true;     # Nix 2.8+
-
-          buildInputs = [
-            (pkgs.python3.withPackages(ps: with packages.x86_64-linux; [ artiq ps.paramiko ]))
-            pkgs.llvm_11
-            pkgs.lld_11
-            pkgs.openssh
-            packages.x86_64-linux.openocd-bscanspi  # for the bscanspi bitstreams
-          ];
-          phases = [ "buildPhase" ];
-          buildPhase =
-            ''
-            export HOME=`mktemp -d`
-            mkdir $HOME/.ssh
-            cp /opt/hydra_id_ed25519 $HOME/.ssh/id_ed25519
-            cp /opt/hydra_id_ed25519.pub $HOME/.ssh/id_ed25519.pub
-            echo "rpi-1 ssh-ed25519 AAAAC3NzaC1lZDI1NTE5AAAAIACtBFDVBYoAE4fpJCTANZSE0bcVpTR3uvfNvb80C4i5" > $HOME/.ssh/known_hosts
-            chmod 600 $HOME/.ssh/id_ed25519
-            LOCKCTL=$(mktemp -d)
-            mkfifo $LOCKCTL/lockctl
-
-            cat $LOCKCTL/lockctl | ${pkgs.openssh}/bin/ssh \
-              -i $HOME/.ssh/id_ed25519 \
-              -o UserKnownHostsFile=$HOME/.ssh/known_hosts \
-              rpi-1 \
-              'mkdir -p /tmp/board_lock && flock /tmp/board_lock/kc705-1 -c "echo Ok; cat"' \
-            | (
-              # End remote flock via FIFO
-              atexit_unlock() {
-                echo > $LOCKCTL/lockctl
-              }
-              trap atexit_unlock EXIT
-
-              # Read "Ok" line when remote successfully locked
-              read LOCK_OK
-
-              artiq_flash -t kc705 -H rpi-1 -d ${packages.x86_64-linux.artiq-board-kc705-nist_clock}
-              sleep 15
-
-              export ARTIQ_ROOT=`python -c "import artiq; print(artiq.__path__[0])"`/examples/kc705_nist_clock
-              export ARTIQ_LOW_LATENCY=1
-              python -m unittest discover -v artiq.test.coredevice
-            )
-
-            touch $out
-            '';
-        };
->>>>>>> 248cd696
-        inherit (packages.x86_64-linux) artiq-manual-html artiq-manual-pdf;
       };
     };
 
