{
  description = "A leading-edge control system for quantum information experiments";

  inputs.mozilla-overlay = { url = github:mozilla/nixpkgs-mozilla; flake = false; };
  inputs.sipyco.url = github:m-labs/sipyco;
  inputs.sipyco.inputs.nixpkgs.follows = "nac3/nixpkgs";
  inputs.nac3 = { type = "git"; url = "https://git.m-labs.hk/m-labs/nac3.git"; };
  inputs.artiq-comtools.url = github:m-labs/artiq-comtools;
  inputs.artiq-comtools.inputs.nixpkgs.follows = "nac3/nixpkgs";
  inputs.artiq-comtools.inputs.sipyco.follows = "sipyco";

  inputs.src-migen = { url = github:m-labs/migen; flake = false; };
  inputs.src-misoc = { type = "git"; url = "https://github.com/m-labs/misoc.git"; submodules = true; flake = false; };

  outputs = { self, mozilla-overlay, sipyco, nac3, artiq-comtools, src-migen, src-misoc }:
    let
      pkgs = import nac3.inputs.nixpkgs { system = "x86_64-linux"; overlays = [ (import mozilla-overlay) ]; };
      pkgs-aarch64 = import nac3.inputs.nixpkgs { system = "aarch64-linux"; };

      artiqVersionMajor = 9;
      artiqVersionMinor = self.sourceInfo.revCount or 0;
      artiqVersionId = self.sourceInfo.shortRev or "unknown";
      artiqVersion = (builtins.toString artiqVersionMajor) + "." + (builtins.toString artiqVersionMinor) + "." + artiqVersionId + ".beta";
      artiqRev = self.sourceInfo.rev or "unknown";

      rustManifest = pkgs.fetchurl {
        url = "https://static.rust-lang.org/dist/2021-01-29/channel-rust-nightly.toml";
        sha256 = "sha256-EZKgw89AH4vxaJpUHmIMzMW/80wAFQlfcxRoBD9nz0c=";
      };

      targets = [];
      rustChannelOfTargets = _channel: _date: targets:
        (pkgs.lib.rustLib.fromManifestFile rustManifest {
          inherit (pkgs) stdenv lib fetchurl patchelf;
        }).rust.override {
          inherit targets;
          extensions = ["rust-src"];
        };
      rust = rustChannelOfTargets "nightly" null targets;
      rustPlatform = pkgs.recurseIntoAttrs (pkgs.makeRustPlatform {
        rustc = rust;
        cargo = rust;
      });

      vivadoDeps = pkgs: with pkgs; [
        libxcrypt
        ncurses5
        zlib
        libuuid
        xorg.libSM
        xorg.libICE
        xorg.libXrender
        xorg.libX11
        xorg.libXext
        xorg.libXtst
        xorg.libXi
        freetype
        fontconfig
      ];

      qasync = pkgs.python3Packages.buildPythonPackage rec {
        pname = "qasync";
        version = "0.19.0";
        src = pkgs.fetchFromGitHub {
          owner = "CabbageDevelopment";
          repo = "qasync";
          rev = "v${version}";
          sha256 = "sha256-xGAUAyOq+ELwzMGbLLmXijxLG8pv4a6tPvfAVOt1YwU=";
        };
        propagatedBuildInputs = [ pkgs.python3Packages.pyqt5 ];
        checkInputs = [ pkgs.python3Packages.pytest ];
        checkPhase = ''
          pytest -k 'test_qthreadexec.py' # the others cause the test execution to be aborted, I think because of asyncio
        '';
      };

      artiq-upstream = pkgs.python3Packages.buildPythonPackage rec {
        pname = "artiq";
        version = artiqVersion;
        src = self;

        preBuild =
          ''
          export VERSIONEER_OVERRIDE=${version}
          export VERSIONEER_REV=${artiqRev}
          '';

        nativeBuildInputs = [ pkgs.qt5.wrapQtAppsHook ];
<<<<<<< HEAD

        # keep llvm_x in sync with nac3
        propagatedBuildInputs = [ pkgs.llvm_14 nac3.packages.x86_64-linux.nac3artiq-pgo sipyco.packages.x86_64-linux.sipyco artiq-comtools.packages.x86_64-linux.artiq-comtools ]
          ++ (with pkgs.python3Packages; [ pyqtgraph pygit2 numpy dateutil scipy prettytable pyserial h5py pyqt5 qasync ]);
=======
        # keep llvm_x and lld_x in sync with llvmlite
        propagatedBuildInputs = [ pkgs.llvm_11 pkgs.lld_11 sipyco.packages.x86_64-linux.sipyco pythonparser artiq-comtools.packages.x86_64-linux.artiq-comtools ]
          ++ (with pkgs.python3Packages; [ llvmlite pyqtgraph pygit2 numpy dateutil scipy prettytable pyserial levenshtein h5py pyqt5 qasync tqdm lmdb ]);
>>>>>>> 2c1438c4

        dontWrapQtApps = true;
        postFixup = ''
          wrapQtApp "$out/bin/artiq_dashboard"
          wrapQtApp "$out/bin/artiq_browser"
          wrapQtApp "$out/bin/artiq_session"
        '';

        # Modifies PATH to pass the wrapped python environment (i.e. python3.withPackages(...) to subprocesses.
        # Allows subprocesses using python to find all packages you have installed
        makeWrapperArgs = [
          ''--run 'if [ ! -z "$NIX_PYTHONPREFIX" ]; then export PATH=$NIX_PYTHONPREFIX/bin:$PATH;fi' ''
          "--set FONTCONFIG_FILE ${pkgs.fontconfig.out}/etc/fonts/fonts.conf"
        ];

<<<<<<< HEAD
        # FIXME: automatically propagate llvm_x dependency
        checkInputs = [ pkgs.llvm_14 ];
=======
        # FIXME: automatically propagate lld_11 llvm_11 dependencies
        # cacert is required in the check stage only, as certificates are to be
        # obtained from system elsewhere
        checkInputs = [ pkgs.lld_11 pkgs.llvm_11 libartiq-support pkgs.lit outputcheck pkgs.cacert ];
>>>>>>> 2c1438c4
        checkPhase = ''
          python -m unittest discover -v artiq.test
          '';
      };

      artiq = artiq-upstream // {
        withExperimentalFeatures = features: artiq-upstream.overrideAttrs(oa:
            { patches = map (f: ./experimental-features/${f}.diff) features; });
      };

      migen = pkgs.python3Packages.buildPythonPackage rec {
        name = "migen";
        src = src-migen;
        propagatedBuildInputs = [ pkgs.python3Packages.colorama ];
      };

      asyncserial = pkgs.python3Packages.buildPythonPackage rec {
        pname = "asyncserial";
        version = "0.1";
        src = pkgs.fetchFromGitHub {
          owner = "m-labs";
          repo = "asyncserial";
          rev = "d95bc1d6c791b0e9785935d2f62f628eb5cdf98d";
          sha256 = "0yzkka9jk3612v8gx748x6ziwykq5lr7zmr9wzkcls0v2yilqx9k";
        };
        propagatedBuildInputs = [ pkgs.python3Packages.pyserial ];
      };

      misoc = pkgs.python3Packages.buildPythonPackage {
        name = "misoc";
        src = src-misoc;
        propagatedBuildInputs = with pkgs.python3Packages; [ jinja2 numpy migen pyserial asyncserial ];
      };

      microscope = pkgs.python3Packages.buildPythonPackage rec {
        pname = "microscope";
        version = "unstable-2020-12-28";
        src = pkgs.fetchFromGitHub {
          owner = "m-labs";
          repo = "microscope";
          rev = "c21afe7a53258f05bde57e5ebf2e2761f3d495e4";
          sha256 = "sha256-jzyiLRuEf7p8LdhmZvOQj/dyQx8eUE8p6uRlwoiT8vg=";
        };
        propagatedBuildInputs = with pkgs.python3Packages; [ pyserial prettytable msgpack migen ];
      };

      vivadoEnv = pkgs.buildFHSUserEnv {
        name = "vivado-env";
        targetPkgs = vivadoDeps;
      };

      vivado = pkgs.buildFHSUserEnv {
        name = "vivado";
        targetPkgs = vivadoDeps;
        profile = "set -e; source /opt/Xilinx/Vivado/2022.2/settings64.sh";
        runScript = "vivado";
      };

      makeArtiqBoardPackage = { target, variant, buildCommand ? "python -m artiq.gateware.targets.${target} -V ${variant}", experimentalFeatures ? [] }:
        pkgs.stdenv.mkDerivation {
          name = "artiq-board-${target}-${variant}";
          phases = [ "buildPhase" "checkPhase" "installPhase" ];
          cargoDeps = rustPlatform.importCargoLock {
            lockFile = ./artiq/firmware/Cargo.lock;
            outputHashes = {
              "fringe-1.2.1" = "sha256-m4rzttWXRlwx53LWYpaKuU5AZe4GSkbjHS6oINt5d3Y=";
            };
          };
          nativeBuildInputs = [
            (pkgs.python3.withPackages(ps: [ ps.jsonschema migen misoc (artiq.withExperimentalFeatures experimentalFeatures) ]))
            rustPlatform.rust.rustc
            rustPlatform.rust.cargo
            pkgs.cargo-xbuild
            pkgs.llvmPackages_14.clang-unwrapped
            pkgs.llvm_14
            pkgs.lld_14
            vivado
            rustPlatform.cargoSetupHook
          ];
          buildPhase = 
            ''
            ARTIQ_PATH=`python -c "import artiq; print(artiq.__path__[0])"`
            ln -s $ARTIQ_PATH/firmware/Cargo.lock .
            cargoSetupPostUnpackHook
            cargoSetupPostPatchHook
            ${buildCommand}
            '';
          doCheck = true;
          checkPhase =
            ''
            # Search for PCREs in the Vivado output to check for errors
            check_log() {
              grep -Pe "$1" artiq_${target}/${variant}/gateware/vivado.log && exit 1 || true
            }
            check_log "\d+ constraint not met\."
            check_log "Timing constraints are not met\."
            '';
          installPhase =
            ''
            TARGET_DIR=$out
            mkdir -p $TARGET_DIR
            cp artiq_${target}/${variant}/gateware/top.bit $TARGET_DIR
            if [ -e artiq_${target}/${variant}/software/bootloader/bootloader.bin ]
            then cp artiq_${target}/${variant}/software/bootloader/bootloader.bin $TARGET_DIR
            fi
            if [ -e artiq_${target}/${variant}/software/runtime ]
            then cp artiq_${target}/${variant}/software/runtime/runtime.{elf,fbi} $TARGET_DIR
            else cp artiq_${target}/${variant}/software/satman/satman.{elf,fbi} $TARGET_DIR
            fi
            '';
          # don't mangle ELF files as they are not for NixOS
          dontFixup = true;
        };

      openocd-bscanspi-f = pkgs: let
        bscan_spi_bitstreams-pkg = pkgs.stdenv.mkDerivation {
          name = "bscan_spi_bitstreams";
          src = pkgs.fetchFromGitHub {
            owner = "quartiq";
            repo = "bscan_spi_bitstreams";
            rev = "01d8f819f15baf9a8cc5d96945a51e4d267ff564";
            sha256 = "1zqv47kzgvbn4c8cr019a6wcja7gn5h1z4kvw5bhpc72fyhagal9";
          };
          phases = ["installPhase"];
          installPhase =
          ''
          mkdir -p $out/share/bscan-spi-bitstreams
          cp $src/*.bit $out/share/bscan-spi-bitstreams
          '';
        };
        # https://docs.lambdaconcept.com/screamer/troubleshooting.html#error-contents-differ
        openocd-fixed = pkgs.openocd.overrideAttrs(oa: {
          version = "unstable-2021-09-15";
          src = pkgs.fetchFromGitHub {
            owner = "openocd-org";
            repo = "openocd";
            rev = "a0bd3c9924870c3b8f428648410181040dabc33c";
            sha256 = "sha256-YgUsl4/FohfsOncM4uiz/3c6g2ZN4oZ0y5vV/2Skwqg=";
            fetchSubmodules = true;
          };
          patches = [
            (pkgs.fetchurl {
              url = "https://git.m-labs.hk/M-Labs/nix-scripts/raw/commit/575ef05cd554c239e4cc8cb97ae4611db458a80d/artiq-fast/pkgs/openocd-jtagspi.diff";
              sha256 = "0g3crk8gby42gm661yxdcgapdi8sp050l5pb2d0yjfic7ns9cw81";
            })
          ];
          nativeBuildInputs = oa.nativeBuildInputs or [] ++ [ pkgs.autoreconfHook269 ];
        });
      in pkgs.buildEnv {
        name = "openocd-bscanspi";
        paths = [ openocd-fixed bscan_spi_bitstreams-pkg ];
      };

      # https://github.com/ashb/sphinx-argparse/issues/5
      sphinx-argparse = pkgs.python3Packages.buildPythonPackage rec {
        pname = "sphinx-argparse";
        version = "0.3.1";
        src = pkgs.python3Packages.fetchPypi {
          inherit pname version;
          sha256 = "82151cbd43ccec94a1530155f4ad34f251aaca6a0ffd5516d7fadf952d32dc1e";
        };
        checkInputs = [ pkgs.python3Packages.pytest ];
        checkPhase =
          ''
          pytest -vv -k "not test_parse_nested and not test_parse_nested_with_alias and not test_parse_groups and not test_action_groups_with_subcommands"
         '';
        propagatedBuildInputs = [ pkgs.python3Packages.sphinx ];
      };
      sphinxcontrib-wavedrom = pkgs.python3Packages.buildPythonPackage rec {
        pname = "sphinxcontrib-wavedrom";
        version = "3.0.2";
        src = pkgs.python3Packages.fetchPypi {
          inherit pname version;
          sha256 = "sha256-ukZd3ajt0Sx3LByof4R80S31F5t1yo+L8QUADrMMm2A=";
        };
        buildInputs = [ pkgs.python3Packages.setuptools_scm ];
        propagatedBuildInputs = (with pkgs.python3Packages; [ wavedrom sphinx xcffib cairosvg ]);
      };
      latex-artiq-manual = pkgs.texlive.combine {
        inherit (pkgs.texlive)
          scheme-basic latexmk cmap collection-fontsrecommended fncychap
          titlesec tabulary varwidth framed fancyvrb float wrapfig parskip
          upquote capt-of needspace etoolbox;
      };
    in rec {
      packages.x86_64-linux = rec {
        inherit (nac3.packages.x86_64-linux) python3-mimalloc;
        inherit qasync artiq;
        inherit migen misoc asyncserial microscope vivadoEnv vivado;
        openocd-bscanspi = openocd-bscanspi-f pkgs;
        artiq-board-kc705-nist_clock = makeArtiqBoardPackage {
          target = "kc705";
          variant = "nist_clock";
        };
        inherit sphinx-argparse sphinxcontrib-wavedrom latex-artiq-manual;
        artiq-manual-html = pkgs.stdenvNoCC.mkDerivation rec {
          name = "artiq-manual-html-${version}";
          version = artiqVersion;
          src = self;
          buildInputs = [
            pkgs.python3Packages.sphinx pkgs.python3Packages.sphinx_rtd_theme
            sphinx-argparse sphinxcontrib-wavedrom
          ];
          buildPhase = ''
            export VERSIONEER_OVERRIDE=${artiqVersion}
            export SOURCE_DATE_EPOCH=${builtins.toString self.sourceInfo.lastModified}
            cd doc/manual
            make html
          '';
          installPhase = ''
            cp -r _build/html $out
            mkdir $out/nix-support
            echo doc manual $out index.html >> $out/nix-support/hydra-build-products
          '';
        };
        artiq-manual-pdf = pkgs.stdenvNoCC.mkDerivation rec {
          name = "artiq-manual-pdf-${version}";
          version = artiqVersion;
          src = self;
          buildInputs = [
            pkgs.python3Packages.sphinx pkgs.python3Packages.sphinx_rtd_theme
            sphinx-argparse sphinxcontrib-wavedrom
            latex-artiq-manual
          ];
          buildPhase = ''
            export VERSIONEER_OVERRIDE=${artiq.version}
            export SOURCE_DATE_EPOCH=${builtins.toString self.sourceInfo.lastModified}
            cd doc/manual
            make latexpdf
          '';
          installPhase = ''
            mkdir $out
            cp _build/latex/ARTIQ.pdf $out
            mkdir $out/nix-support
            echo doc-pdf manual $out ARTIQ.pdf >> $out/nix-support/hydra-build-products
          '';
        };
      };

      packages.x86_64-w64-mingw32 = import ./windows { inherit sipyco nac3 artiq-comtools; artiq = self; };

      inherit makeArtiqBoardPackage;

      defaultPackage.x86_64-linux = packages.x86_64-linux.python3-mimalloc.withPackages(ps: [ packages.x86_64-linux.artiq ]);

      devShell.x86_64-linux = pkgs.mkShell {
        name = "artiq-dev-shell";
        buildInputs = [
          (packages.x86_64-linux.python3-mimalloc.withPackages(ps: with packages.x86_64-linux; [ migen misoc artiq ps.paramiko ps.jsonschema microscope ]))
          rustPlatform.rust.rustc
          rustPlatform.rust.cargo
          pkgs.cargo-xbuild
          pkgs.llvmPackages_14.clang-unwrapped
          pkgs.llvm_14
          pkgs.lld_14
          # use the vivado-env command to enter a FHS shell that lets you run the Vivado installer
          packages.x86_64-linux.vivadoEnv
          packages.x86_64-linux.vivado
          packages.x86_64-linux.openocd-bscanspi
          pkgs.python3Packages.sphinx pkgs.python3Packages.sphinx_rtd_theme
          sphinx-argparse sphinxcontrib-wavedrom latex-artiq-manual
        ];
        shellHook = ''
          export QT_PLUGIN_PATH=${pkgs.qt5.qtbase}/${pkgs.qt5.qtbase.dev.qtPluginPrefix}
          export QML2_IMPORT_PATH=${pkgs.qt5.qtbase}/${pkgs.qt5.qtbase.dev.qtQmlPrefix}
        '';
      };

      packages.aarch64-linux = {
        openocd-bscanspi = openocd-bscanspi-f pkgs-aarch64;
      };

      hydraJobs = {
        inherit (packages.x86_64-linux) artiq artiq-board-kc705-nist_clock openocd-bscanspi;
        sipyco-msys2-pkg = packages.x86_64-w64-mingw32.sipyco-pkg;
        artiq-comtools-msys2-pkg = packages.x86_64-w64-mingw32.artiq-comtools-pkg;
        artiq-msys2-pkg = packages.x86_64-w64-mingw32.artiq-pkg;
        msys2-repos = packages.x86_64-w64-mingw32.msys2-repos;
        inherit (packages.x86_64-linux) artiq-manual-html artiq-manual-pdf;
        gateware-sim = pkgs.stdenvNoCC.mkDerivation {
          name = "gateware-sim";
          buildInputs = [
            (pkgs.python3.withPackages(ps: with packages.x86_64-linux; [ migen misoc artiq ]))
          ];
          phases = [ "buildPhase" ];
          buildPhase =
            ''
            python -m unittest discover -v artiq.gateware.test
            touch $out
            '';
        };
      };
    };

  nixConfig = {
    extra-trusted-public-keys = "nixbld.m-labs.hk-1:5aSRVA5b320xbNvu30tqxVPXpld73bhtOeH6uAjRyHc=";
    extra-substituters = "https://nixbld.m-labs.hk";
    extra-sandbox-paths = "/opt";
  };
}<|MERGE_RESOLUTION|>--- conflicted
+++ resolved
@@ -86,16 +86,10 @@
           '';
 
         nativeBuildInputs = [ pkgs.qt5.wrapQtAppsHook ];
-<<<<<<< HEAD
 
         # keep llvm_x in sync with nac3
         propagatedBuildInputs = [ pkgs.llvm_14 nac3.packages.x86_64-linux.nac3artiq-pgo sipyco.packages.x86_64-linux.sipyco artiq-comtools.packages.x86_64-linux.artiq-comtools ]
-          ++ (with pkgs.python3Packages; [ pyqtgraph pygit2 numpy dateutil scipy prettytable pyserial h5py pyqt5 qasync ]);
-=======
-        # keep llvm_x and lld_x in sync with llvmlite
-        propagatedBuildInputs = [ pkgs.llvm_11 pkgs.lld_11 sipyco.packages.x86_64-linux.sipyco pythonparser artiq-comtools.packages.x86_64-linux.artiq-comtools ]
-          ++ (with pkgs.python3Packages; [ llvmlite pyqtgraph pygit2 numpy dateutil scipy prettytable pyserial levenshtein h5py pyqt5 qasync tqdm lmdb ]);
->>>>>>> 2c1438c4
+          ++ (with pkgs.python3Packages; [ pyqtgraph pygit2 numpy dateutil scipy prettytable pyserial h5py pyqt5 qasync tqdm lmdb ]);
 
         dontWrapQtApps = true;
         postFixup = ''
@@ -111,15 +105,10 @@
           "--set FONTCONFIG_FILE ${pkgs.fontconfig.out}/etc/fonts/fonts.conf"
         ];
 
-<<<<<<< HEAD
         # FIXME: automatically propagate llvm_x dependency
-        checkInputs = [ pkgs.llvm_14 ];
-=======
-        # FIXME: automatically propagate lld_11 llvm_11 dependencies
         # cacert is required in the check stage only, as certificates are to be
         # obtained from system elsewhere
-        checkInputs = [ pkgs.lld_11 pkgs.llvm_11 libartiq-support pkgs.lit outputcheck pkgs.cacert ];
->>>>>>> 2c1438c4
+        checkInputs = [ pkgs.llvm_14 pkgs.cacert ];
         checkPhase = ''
           python -m unittest discover -v artiq.test
           '';
