{
  description = "A leading-edge control system for quantum information experiments";

  inputs.mozilla-overlay = { url = github:mozilla/nixpkgs-mozilla; flake = false; };
  inputs.sipyco.url = github:m-labs/sipyco;
  inputs.sipyco.inputs.nixpkgs.follows = "nac3/nixpkgs";
  inputs.nac3 = { type = "git"; url = "https://git.m-labs.hk/m-labs/nac3.git"; };
  inputs.artiq-comtools.url = github:m-labs/artiq-comtools;
  inputs.artiq-comtools.inputs.nixpkgs.follows = "nac3/nixpkgs";
  inputs.artiq-comtools.inputs.sipyco.follows = "sipyco";

  inputs.src-migen = { url = github:m-labs/migen; flake = false; };
  inputs.src-misoc = { type = "git"; url = "https://github.com/m-labs/misoc.git"; submodules = true; flake = false; };

  outputs = { self, mozilla-overlay, sipyco, nac3, artiq-comtools, src-migen, src-misoc }:
    let
      pkgs = import nac3.inputs.nixpkgs { system = "x86_64-linux"; overlays = [ (import mozilla-overlay) ]; };
      pkgs-aarch64 = import nac3.inputs.nixpkgs { system = "aarch64-linux"; };

      artiqVersionMajor = 9;
      artiqVersionMinor = self.sourceInfo.revCount or 0;
      artiqVersionId = self.sourceInfo.shortRev or "unknown";
      artiqVersion = (builtins.toString artiqVersionMajor) + "." + (builtins.toString artiqVersionMinor) + "." + artiqVersionId + ".beta";
      artiqRev = self.sourceInfo.rev or "unknown";

      rustManifest = pkgs.fetchurl {
        url = "https://static.rust-lang.org/dist/2021-01-29/channel-rust-nightly.toml";
        sha256 = "sha256-EZKgw89AH4vxaJpUHmIMzMW/80wAFQlfcxRoBD9nz0c=";
      };

      targets = [];
      rustChannelOfTargets = _channel: _date: targets:
        (pkgs.lib.rustLib.fromManifestFile rustManifest {
          inherit (pkgs) stdenv lib fetchurl patchelf;
        }).rust.override {
          inherit targets;
          extensions = ["rust-src"];
        };
      rust = rustChannelOfTargets "nightly" null targets;
      rustPlatform = pkgs.recurseIntoAttrs (pkgs.makeRustPlatform {
        rustc = rust;
        cargo = rust;
      });

      vivadoDeps = pkgs: with pkgs; [
        ncurses5
        zlib
        libuuid
        xorg.libSM
        xorg.libICE
        xorg.libXrender
        xorg.libX11
        xorg.libXext
        xorg.libXtst
        xorg.libXi
        freetype
        fontconfig
      ];

      qasync = pkgs.python3Packages.buildPythonPackage rec {
        pname = "qasync";
        version = "0.19.0";
        src = pkgs.fetchFromGitHub {
          owner = "CabbageDevelopment";
          repo = "qasync";
          rev = "v${version}";
          sha256 = "sha256-xGAUAyOq+ELwzMGbLLmXijxLG8pv4a6tPvfAVOt1YwU=";
        };
        propagatedBuildInputs = [ pkgs.python3Packages.pyqt5 ];
        checkInputs = [ pkgs.python3Packages.pytest ];
        checkPhase = ''
          pytest -k 'test_qthreadexec.py' # the others cause the test execution to be aborted, I think because of asyncio
        '';
      };

<<<<<<< HEAD
      artiq = pkgs.python3Packages.buildPythonPackage rec {
=======
      outputcheck = pkgs.python3Packages.buildPythonApplication rec {
        pname = "outputcheck";
        version = "0.4.2";
        src = pkgs.fetchFromGitHub {
          owner = "stp";
          repo = "OutputCheck";
          rev = "e0f533d3c5af2949349856c711bf4bca50022b48";
          sha256 = "1y27vz6jq6sywas07kz3v01sqjd0sga9yv9w2cksqac3v7wmf2a0";
        };
        prePatch = "echo ${version} > RELEASE-VERSION";
      };

      libartiq-support = pkgs.stdenv.mkDerivation {
        name = "libartiq-support";
        src = self;
        buildInputs = [ rustPlatform.rust.rustc ];
        buildPhase = ''
          rustc $src/artiq/test/libartiq_support/lib.rs -Cpanic=unwind -g
        '';
        installPhase = ''
          mkdir -p $out/lib $out/bin
          cp libartiq_support.so $out/lib
          cat > $out/bin/libartiq-support << EOF
          #!/bin/sh
          echo $out/lib/libartiq_support.so
          EOF
          chmod 755 $out/bin/libartiq-support
        '';
      };

      artiq-upstream = pkgs.python3Packages.buildPythonPackage rec {
>>>>>>> d45f9b69
        pname = "artiq";
        version = artiqVersion;
        src = self;

        preBuild =
          ''
          export VERSIONEER_OVERRIDE=${version}
          export VERSIONEER_REV=${artiqRev}
          '';

        nativeBuildInputs = [ pkgs.qt5.wrapQtAppsHook ];
<<<<<<< HEAD
        # keep llvm_x in sync with nac3
        propagatedBuildInputs = [ pkgs.llvm_14 nac3.packages.x86_64-linux.nac3artiq-pgo sipyco.packages.x86_64-linux.sipyco artiq-comtools.packages.x86_64-linux.artiq-comtools ]
          ++ (with pkgs.python3Packages; [ pyqtgraph pygit2 numpy dateutil scipy prettytable pyserial h5py pyqt5 qasync ]);
=======
        # keep llvm_x and lld_x in sync with llvmlite
        propagatedBuildInputs = [ pkgs.llvm_11 pkgs.lld_11 sipyco.packages.x86_64-linux.sipyco pythonparser artiq-comtools.packages.x86_64-linux.artiq-comtools ]
          ++ (with pkgs.python3Packages; [ llvmlite pyqtgraph pygit2 numpy dateutil scipy prettytable pyserial levenshtein h5py pyqt5 qasync tqdm ]);
>>>>>>> d45f9b69

        dontWrapQtApps = true;
        postFixup = ''
          wrapQtApp "$out/bin/artiq_dashboard"
          wrapQtApp "$out/bin/artiq_browser"
          wrapQtApp "$out/bin/artiq_session"
        '';

        # Modifies PATH to pass the wrapped python environment (i.e. python3.withPackages(...) to subprocesses.
        # Allows subprocesses using python to find all packages you have installed
        makeWrapperArgs = [
          ''--run 'if [ ! -z "$NIX_PYTHONPREFIX" ]; then export PATH=$NIX_PYTHONPREFIX/bin:$PATH;fi' ''
          "--set FONTCONFIG_FILE ${pkgs.fontconfig.out}/etc/fonts/fonts.conf"
        ];

        # FIXME: automatically propagate llvm_x dependency
        checkInputs = [ pkgs.llvm_14 ];
        checkPhase = ''
          python -m unittest discover -v artiq.test
          '';
      };

      artiq = artiq-upstream // {
        withExperimentalFeatures = features: artiq-upstream.overrideAttrs(oa:
            { patches = map (f: ./experimental-features/${f}.diff) features; });
      };

      migen = pkgs.python3Packages.buildPythonPackage rec {
        name = "migen";
        src = src-migen;
        propagatedBuildInputs = [ pkgs.python3Packages.colorama ];
      };

      asyncserial = pkgs.python3Packages.buildPythonPackage rec {
        pname = "asyncserial";
        version = "0.1";
        src = pkgs.fetchFromGitHub {
          owner = "m-labs";
          repo = "asyncserial";
          rev = "d95bc1d6c791b0e9785935d2f62f628eb5cdf98d";
          sha256 = "0yzkka9jk3612v8gx748x6ziwykq5lr7zmr9wzkcls0v2yilqx9k";
        };
        propagatedBuildInputs = [ pkgs.python3Packages.pyserial ];
      };

      misoc = pkgs.python3Packages.buildPythonPackage {
        name = "misoc";
        src = src-misoc;
        propagatedBuildInputs = with pkgs.python3Packages; [ jinja2 numpy migen pyserial asyncserial ];
      };

      microscope = pkgs.python3Packages.buildPythonPackage rec {
        pname = "microscope";
        version = "unstable-2020-12-28";
        src = pkgs.fetchFromGitHub {
          owner = "m-labs";
          repo = "microscope";
          rev = "c21afe7a53258f05bde57e5ebf2e2761f3d495e4";
          sha256 = "sha256-jzyiLRuEf7p8LdhmZvOQj/dyQx8eUE8p6uRlwoiT8vg=";
        };
        propagatedBuildInputs = with pkgs.python3Packages; [ pyserial prettytable msgpack migen ];
      };

      cargo-xbuild = rustPlatform.buildRustPackage rec {
        pname = "cargo-xbuild";
        version = "0.6.5";

        src = pkgs.fetchFromGitHub {
          owner = "rust-osdev";
          repo = pname;
          rev = "v${version}";
          sha256 = "18djvygq9v8rmfchvi2hfj0i6fhn36m716vqndqnj56fiqviwxvf";
        };

        cargoSha256 = "13sj9j9kl6js75h9xq0yidxy63vixxm9q3f8jil6ymarml5wkhx8";
      };

      vivadoEnv = pkgs.buildFHSUserEnv {
        name = "vivado-env";
        targetPkgs = vivadoDeps;
      };

      vivado = pkgs.buildFHSUserEnv {
        name = "vivado";
        targetPkgs = vivadoDeps;
        profile = "set -e; source /opt/Xilinx/Vivado/2021.2/settings64.sh";
        runScript = "vivado";
      };

      makeArtiqBoardPackage = { target, variant, buildCommand ? "python -m artiq.gateware.targets.${target} -V ${variant}", experimentalFeatures ? [] }:
        pkgs.stdenv.mkDerivation {
          name = "artiq-board-${target}-${variant}";
          phases = [ "buildPhase" "checkPhase" "installPhase" ];
          cargoDeps = rustPlatform.importCargoLock {
            lockFile = ./artiq/firmware/Cargo.lock;
            outputHashes = {
              "fringe-1.2.1" = "sha256-m4rzttWXRlwx53LWYpaKuU5AZe4GSkbjHS6oINt5d3Y=";
            };
          };
          nativeBuildInputs = [
<<<<<<< HEAD
            (pkgs.python3.withPackages(ps: [ ps.jsonschema migen misoc artiq]))
=======
            (pkgs.python3.withPackages(ps: [ ps.jsonschema migen misoc (artiq.withExperimentalFeatures experimentalFeatures) ]))
>>>>>>> d45f9b69
            rustPlatform.rust.rustc
            rustPlatform.rust.cargo
            pkgs.llvmPackages_14.clang-unwrapped
            pkgs.llvm_14
            pkgs.lld_14
            vivado
            rustPlatform.cargoSetupHook
            cargo-xbuild
          ];
          buildPhase = 
            ''
            ARTIQ_PATH=`python -c "import artiq; print(artiq.__path__[0])"`
            ln -s $ARTIQ_PATH/firmware/Cargo.lock .
            cargoSetupPostUnpackHook
            cargoSetupPostPatchHook
            ${buildCommand}
            '';
          doCheck = true;
          checkPhase =
            ''
            # Search for PCREs in the Vivado output to check for errors
            check_log() {
              grep -Pe "$1" artiq_${target}/${variant}/gateware/vivado.log && exit 1 || true
            }
            check_log "\d+ constraint not met\."
            check_log "Timing constraints are not met\."
            '';
          installPhase =
            ''
            TARGET_DIR=$out
            mkdir -p $TARGET_DIR
            cp artiq_${target}/${variant}/gateware/top.bit $TARGET_DIR
            if [ -e artiq_${target}/${variant}/software/bootloader/bootloader.bin ]
            then cp artiq_${target}/${variant}/software/bootloader/bootloader.bin $TARGET_DIR
            fi
            if [ -e artiq_${target}/${variant}/software/runtime ]
            then cp artiq_${target}/${variant}/software/runtime/runtime.{elf,fbi} $TARGET_DIR
            else cp artiq_${target}/${variant}/software/satman/satman.{elf,fbi} $TARGET_DIR
            fi
            '';
          # don't mangle ELF files as they are not for NixOS
          dontFixup = true;
        };

      openocd-bscanspi-f = pkgs: let
        bscan_spi_bitstreams-pkg = pkgs.stdenv.mkDerivation {
          name = "bscan_spi_bitstreams";
          src = pkgs.fetchFromGitHub {
            owner = "quartiq";
            repo = "bscan_spi_bitstreams";
            rev = "01d8f819f15baf9a8cc5d96945a51e4d267ff564";
            sha256 = "1zqv47kzgvbn4c8cr019a6wcja7gn5h1z4kvw5bhpc72fyhagal9";
          };
          phases = ["installPhase"];
          installPhase =
          ''
          mkdir -p $out/share/bscan-spi-bitstreams
          cp $src/*.bit $out/share/bscan-spi-bitstreams
          '';
        };
        # https://docs.lambdaconcept.com/screamer/troubleshooting.html#error-contents-differ
        openocd-fixed = pkgs.openocd.overrideAttrs(oa: {
          version = "unstable-2021-09-15";
          src = pkgs.fetchFromGitHub {
            owner = "openocd-org";
            repo = "openocd";
            rev = "a0bd3c9924870c3b8f428648410181040dabc33c";
            sha256 = "sha256-YgUsl4/FohfsOncM4uiz/3c6g2ZN4oZ0y5vV/2Skwqg=";
            fetchSubmodules = true;
          };
          patches = [
            (pkgs.fetchurl {
              url = "https://git.m-labs.hk/M-Labs/nix-scripts/raw/commit/575ef05cd554c239e4cc8cb97ae4611db458a80d/artiq-fast/pkgs/openocd-jtagspi.diff";
              sha256 = "0g3crk8gby42gm661yxdcgapdi8sp050l5pb2d0yjfic7ns9cw81";
            })
          ];
          nativeBuildInputs = oa.nativeBuildInputs or [] ++ [ pkgs.autoreconfHook269 ];
        });
      in pkgs.buildEnv {
        name = "openocd-bscanspi";
        paths = [ openocd-fixed bscan_spi_bitstreams-pkg ];
      };

      # https://github.com/ashb/sphinx-argparse/issues/5
      sphinx-argparse = pkgs.python3Packages.buildPythonPackage rec {
        pname = "sphinx-argparse";
        version = "0.3.1";
        src = pkgs.python3Packages.fetchPypi {
          inherit pname version;
          sha256 = "82151cbd43ccec94a1530155f4ad34f251aaca6a0ffd5516d7fadf952d32dc1e";
        };
        checkInputs = [ pkgs.python3Packages.pytest ];
        checkPhase =
          ''
          pytest -vv -k "not test_parse_nested and not test_parse_nested_with_alias and not test_parse_groups and not test_action_groups_with_subcommands"
         '';
        propagatedBuildInputs = [ pkgs.python3Packages.sphinx ];
      };
      sphinxcontrib-wavedrom = pkgs.python3Packages.buildPythonPackage rec {
        pname = "sphinxcontrib-wavedrom";
        version = "3.0.2";
        src = pkgs.python3Packages.fetchPypi {
          inherit pname version;
          sha256 = "sha256-ukZd3ajt0Sx3LByof4R80S31F5t1yo+L8QUADrMMm2A=";
        };
        buildInputs = [ pkgs.python3Packages.setuptools_scm ];
        propagatedBuildInputs = (with pkgs.python3Packages; [ wavedrom sphinx xcffib cairosvg ]);
      };
      latex-artiq-manual = pkgs.texlive.combine {
        inherit (pkgs.texlive)
          scheme-basic latexmk cmap collection-fontsrecommended fncychap
          titlesec tabulary varwidth framed fancyvrb float wrapfig parskip
          upquote capt-of needspace etoolbox;
      };
    in rec {
      packages.x86_64-linux = rec {
        inherit (nac3.packages.x86_64-linux) python3-mimalloc;
        inherit qasync artiq;
        inherit migen misoc asyncserial microscope vivadoEnv vivado;
        openocd-bscanspi = openocd-bscanspi-f pkgs;
        artiq-board-kc705-nist_clock = makeArtiqBoardPackage {
          target = "kc705";
          variant = "nist_clock";
        };
        inherit sphinx-argparse sphinxcontrib-wavedrom latex-artiq-manual;
        artiq-manual-html = pkgs.stdenvNoCC.mkDerivation rec {
          name = "artiq-manual-html-${version}";
          version = artiqVersion;
          src = self;
          buildInputs = [
            pkgs.python3Packages.sphinx pkgs.python3Packages.sphinx_rtd_theme
            sphinx-argparse sphinxcontrib-wavedrom
          ];
          buildPhase = ''
            export VERSIONEER_OVERRIDE=${artiqVersion}
            export SOURCE_DATE_EPOCH=${builtins.toString self.sourceInfo.lastModified}
            cd doc/manual
            make html
          '';
          installPhase = ''
            cp -r _build/html $out
            mkdir $out/nix-support
            echo doc manual $out index.html >> $out/nix-support/hydra-build-products
          '';
        };
        artiq-manual-pdf = pkgs.stdenvNoCC.mkDerivation rec {
          name = "artiq-manual-pdf-${version}";
          version = artiqVersion;
          src = self;
          buildInputs = [
            pkgs.python3Packages.sphinx pkgs.python3Packages.sphinx_rtd_theme
            sphinx-argparse sphinxcontrib-wavedrom
            latex-artiq-manual
          ];
          buildPhase = ''
            export VERSIONEER_OVERRIDE=${artiq.version}
            export SOURCE_DATE_EPOCH=${builtins.toString self.sourceInfo.lastModified}
            cd doc/manual
            make latexpdf
          '';
          installPhase = ''
            mkdir $out
            cp _build/latex/ARTIQ.pdf $out
            mkdir $out/nix-support
            echo doc-pdf manual $out ARTIQ.pdf >> $out/nix-support/hydra-build-products
          '';
        };
      };

      packages.x86_64-w64-mingw32 = import ./windows { inherit sipyco nac3 artiq-comtools; artiq = self; };

      inherit makeArtiqBoardPackage;

      defaultPackage.x86_64-linux = packages.x86_64-linux.python3-mimalloc.withPackages(ps: [ packages.x86_64-linux.artiq ]);

      devShell.x86_64-linux = pkgs.mkShell {
        name = "artiq-dev-shell";
        buildInputs = [
          (packages.x86_64-linux.python3-mimalloc.withPackages(ps: with packages.x86_64-linux; [ migen misoc artiq ps.paramiko ps.jsonschema microscope ]))
          rustPlatform.rust.rustc
          rustPlatform.rust.cargo
          cargo-xbuild
          pkgs.llvmPackages_14.clang-unwrapped
          pkgs.llvm_14
          pkgs.lld_14
          # use the vivado-env command to enter a FHS shell that lets you run the Vivado installer
          packages.x86_64-linux.vivadoEnv
          packages.x86_64-linux.vivado
          packages.x86_64-linux.openocd-bscanspi
          pkgs.python3Packages.sphinx pkgs.python3Packages.sphinx_rtd_theme
          sphinx-argparse sphinxcontrib-wavedrom latex-artiq-manual
        ];
<<<<<<< HEAD
=======
        shellHook = ''
          export LIBARTIQ_SUPPORT=`libartiq-support`
	  export QT_PLUGIN_PATH=${pkgs.qt5.qtbase}/${pkgs.qt5.qtbase.dev.qtPluginPrefix}
          export QML2_IMPORT_PATH=${pkgs.qt5.qtbase}/${pkgs.qt5.qtbase.dev.qtQmlPrefix}
        '';
>>>>>>> d45f9b69
      };

      packages.aarch64-linux = {
        openocd-bscanspi = openocd-bscanspi-f pkgs-aarch64;
      };

      hydraJobs = {
        inherit (packages.x86_64-linux) artiq artiq-board-kc705-nist_clock openocd-bscanspi;
        sipyco-msys2-pkg = packages.x86_64-w64-mingw32.sipyco-pkg;
        artiq-comtools-msys2-pkg = packages.x86_64-w64-mingw32.artiq-comtools-pkg;
        artiq-msys2-pkg = packages.x86_64-w64-mingw32.artiq-pkg;
        msys2-repos = packages.x86_64-w64-mingw32.msys2-repos;
        inherit (packages.x86_64-linux) artiq-manual-html artiq-manual-pdf;
      };
    };

  nixConfig = {
    extra-trusted-public-keys = "nixbld.m-labs.hk-1:5aSRVA5b320xbNvu30tqxVPXpld73bhtOeH6uAjRyHc=";
    extra-substituters = "https://nixbld.m-labs.hk";
    extra-sandbox-paths = "/opt";
  };
}<|MERGE_RESOLUTION|>--- conflicted
+++ resolved
@@ -73,41 +73,7 @@
         '';
       };
 
-<<<<<<< HEAD
-      artiq = pkgs.python3Packages.buildPythonPackage rec {
-=======
-      outputcheck = pkgs.python3Packages.buildPythonApplication rec {
-        pname = "outputcheck";
-        version = "0.4.2";
-        src = pkgs.fetchFromGitHub {
-          owner = "stp";
-          repo = "OutputCheck";
-          rev = "e0f533d3c5af2949349856c711bf4bca50022b48";
-          sha256 = "1y27vz6jq6sywas07kz3v01sqjd0sga9yv9w2cksqac3v7wmf2a0";
-        };
-        prePatch = "echo ${version} > RELEASE-VERSION";
-      };
-
-      libartiq-support = pkgs.stdenv.mkDerivation {
-        name = "libartiq-support";
-        src = self;
-        buildInputs = [ rustPlatform.rust.rustc ];
-        buildPhase = ''
-          rustc $src/artiq/test/libartiq_support/lib.rs -Cpanic=unwind -g
-        '';
-        installPhase = ''
-          mkdir -p $out/lib $out/bin
-          cp libartiq_support.so $out/lib
-          cat > $out/bin/libartiq-support << EOF
-          #!/bin/sh
-          echo $out/lib/libartiq_support.so
-          EOF
-          chmod 755 $out/bin/libartiq-support
-        '';
-      };
-
       artiq-upstream = pkgs.python3Packages.buildPythonPackage rec {
->>>>>>> d45f9b69
         pname = "artiq";
         version = artiqVersion;
         src = self;
@@ -119,15 +85,10 @@
           '';
 
         nativeBuildInputs = [ pkgs.qt5.wrapQtAppsHook ];
-<<<<<<< HEAD
+
         # keep llvm_x in sync with nac3
         propagatedBuildInputs = [ pkgs.llvm_14 nac3.packages.x86_64-linux.nac3artiq-pgo sipyco.packages.x86_64-linux.sipyco artiq-comtools.packages.x86_64-linux.artiq-comtools ]
           ++ (with pkgs.python3Packages; [ pyqtgraph pygit2 numpy dateutil scipy prettytable pyserial h5py pyqt5 qasync ]);
-=======
-        # keep llvm_x and lld_x in sync with llvmlite
-        propagatedBuildInputs = [ pkgs.llvm_11 pkgs.lld_11 sipyco.packages.x86_64-linux.sipyco pythonparser artiq-comtools.packages.x86_64-linux.artiq-comtools ]
-          ++ (with pkgs.python3Packages; [ llvmlite pyqtgraph pygit2 numpy dateutil scipy prettytable pyserial levenshtein h5py pyqt5 qasync tqdm ]);
->>>>>>> d45f9b69
 
         dontWrapQtApps = true;
         postFixup = ''
@@ -228,11 +189,7 @@
             };
           };
           nativeBuildInputs = [
-<<<<<<< HEAD
-            (pkgs.python3.withPackages(ps: [ ps.jsonschema migen misoc artiq]))
-=======
             (pkgs.python3.withPackages(ps: [ ps.jsonschema migen misoc (artiq.withExperimentalFeatures experimentalFeatures) ]))
->>>>>>> d45f9b69
             rustPlatform.rust.rustc
             rustPlatform.rust.cargo
             pkgs.llvmPackages_14.clang-unwrapped
@@ -425,14 +382,11 @@
           pkgs.python3Packages.sphinx pkgs.python3Packages.sphinx_rtd_theme
           sphinx-argparse sphinxcontrib-wavedrom latex-artiq-manual
         ];
-<<<<<<< HEAD
-=======
         shellHook = ''
           export LIBARTIQ_SUPPORT=`libartiq-support`
 	  export QT_PLUGIN_PATH=${pkgs.qt5.qtbase}/${pkgs.qt5.qtbase.dev.qtPluginPrefix}
           export QML2_IMPORT_PATH=${pkgs.qt5.qtbase}/${pkgs.qt5.qtbase.dev.qtQmlPrefix}
         '';
->>>>>>> d45f9b69
       };
 
       packages.aarch64-linux = {
