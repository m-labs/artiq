#!/usr/bin/env python3

import argparse

from migen import *
from migen.genlib.resetsync import AsyncResetSynchronizer
from migen.genlib.cdc import MultiReg
from migen.build.generic_platform import *
from migen.build.xilinx.vivado import XilinxVivadoToolchain
from migen.build.xilinx.ise import XilinxISEToolchain

from misoc.interconnect.csr import *
from misoc.cores import gpio
from misoc.targets.kc705 import MiniSoC, soc_kc705_args, soc_kc705_argdict
from misoc.integration.builder import builder_args, builder_argdict

from artiq.gateware.amp import AMPSoC, build_artiq_soc
from artiq.gateware import rtio, nist_clock, nist_qc2
from artiq.gateware.rtio.phy import (ttl_simple, ttl_serdes_7series,
                                     dds, spi, ad5360_monitor)
from artiq import __version__ as artiq_version


class _RTIOCRG(Module, AutoCSR):
    def __init__(self, platform, rtio_internal_clk):
        self._clock_sel = CSRStorage()
        self._pll_reset = CSRStorage(reset=1)
        self._pll_locked = CSRStatus()
        self.clock_domains.cd_rtio = ClockDomain()
        self.clock_domains.cd_rtiox4 = ClockDomain(reset_less=True)

        # 10 MHz when using 125MHz input
        self.clock_domains.cd_ext_clkout = ClockDomain(reset_less=True)
        ext_clkout = platform.request("user_sma_gpio_p_33")
        self.sync.ext_clkout += ext_clkout.eq(~ext_clkout)


        rtio_external_clk = Signal()
        user_sma_clock = platform.request("user_sma_clock")
        platform.add_period_constraint(user_sma_clock.p, 8.0)
        self.specials += Instance("IBUFDS",
                                  i_I=user_sma_clock.p, i_IB=user_sma_clock.n,
                                  o_O=rtio_external_clk)

        pll_locked = Signal()
        rtio_clk = Signal()
        rtiox4_clk = Signal()
        ext_clkout_clk = Signal()
        self.specials += [
            Instance("PLLE2_ADV",
                     p_STARTUP_WAIT="FALSE", o_LOCKED=pll_locked,

                     p_REF_JITTER1=0.01,
                     p_CLKIN1_PERIOD=8.0, p_CLKIN2_PERIOD=8.0,
                     i_CLKIN1=rtio_internal_clk, i_CLKIN2=rtio_external_clk,
                     # Warning: CLKINSEL=0 means CLKIN2 is selected
                     i_CLKINSEL=~self._clock_sel.storage,

                     # VCO @ 1GHz when using 125MHz input
                     p_CLKFBOUT_MULT=8, p_DIVCLK_DIVIDE=1,
                     i_CLKFBIN=self.cd_rtio.clk,
                     i_RST=self._pll_reset.storage,

                     o_CLKFBOUT=rtio_clk,

                     p_CLKOUT0_DIVIDE=2, p_CLKOUT0_PHASE=0.0,
                     o_CLKOUT0=rtiox4_clk,

                     p_CLKOUT1_DIVIDE=50, p_CLKOUT1_PHASE=0.0,
                     o_CLKOUT1=ext_clkout_clk),
            Instance("BUFG", i_I=rtio_clk, o_O=self.cd_rtio.clk),
            Instance("BUFG", i_I=rtiox4_clk, o_O=self.cd_rtiox4.clk),
            Instance("BUFG", i_I=ext_clkout_clk, o_O=self.cd_ext_clkout.clk),

            AsyncResetSynchronizer(self.cd_rtio, ~pll_locked),
            MultiReg(pll_locked, self._pll_locked.status)
        ]


# The default user SMA voltage on KC705 is 2.5V, and the Migen platform
# follows this default. But since the SMAs are on the same bank as the DDS,
# which is set to 3.3V by reprogramming the KC705 power ICs, we need to
# redefine them here.
_sma33_io = [
    ("user_sma_gpio_p_33", 0, Pins("Y23"), IOStandard("LVCMOS33")),
    ("user_sma_gpio_n_33", 0, Pins("Y24"), IOStandard("LVCMOS33")),
]


_ams101_dac = [
    ("ams101_dac", 0,
        Subsignal("ldac", Pins("XADC:GPIO0")),
        Subsignal("clk", Pins("XADC:GPIO1")),
        Subsignal("mosi", Pins("XADC:GPIO2")),
        Subsignal("cs_n", Pins("XADC:GPIO3")),
        IOStandard("LVTTL")
     )
]

_sdcard_spi_33 = [
  ("sdcard_spi_33", 0,
        Subsignal("miso", Pins("AC20"), Misc("PULLUP")),
        Subsignal("clk", Pins("AB23")),
        Subsignal("mosi", Pins("AB22")),
        Subsignal("cs_n", Pins("AC21")),
        IOStandard("LVCMOS33")
  )
]

<<<<<<< HEAD
_io_config = [
    ("io_config", 0,
        Subsignal("latch", Pins("HPC:LA32_P")),
        Subsignal("clk", Pins("HPC:LA32_N")),
	    Subsignal("ser", Pins("HPC:LA33_P")),
	    IOStandard("LVCMOS33")
        )
]

=======
>>>>>>> dc9327e0
_zotino = [
    ("zotino_spi_p", 0,
        Subsignal("clk", Pins("HPC:LA08_P")),
        Subsignal("mosi", Pins("HPC:LA09_P")),
        Subsignal("miso", Pins("HPC:LA10_P")),
        Subsignal("cs_n", Pins("HPC:LA11_P")),
        IOStandard("LVDS_25")
     ),
    ("zotino_spi_n", 0,
        Subsignal("clk", Pins("HPC:LA08_N")),
        Subsignal("mosi", Pins("HPC:LA09_N")),
        Subsignal("miso", Pins("HPC:LA10_N")),
        Subsignal("cs_n", Pins("HPC:LA11_N")),
        IOStandard("LVDS_25")
     ),
    ("zotino_ldac", 0,
        Subsignal("p", Pins("HPC:LA13_P")),
        Subsignal("n", Pins("HPC:LA13_N")),
        IOStandard("LVDS_25"), Misc("DIFF_TERM=TRUE")
     )
]

class _NIST_Ions(MiniSoC, AMPSoC):
    mem_map = {
        "cri_con":       0x10000000,
        "rtio":          0x20000000,
        "rtio_dma":      0x30000000,
        "mailbox":       0x70000000
    }
    mem_map.update(MiniSoC.mem_map)

    def __init__(self, cpu_type="or1k", **kwargs):
        MiniSoC.__init__(self,
                         cpu_type=cpu_type,
                         sdram_controller_type="minicon",
                         l2_size=128*1024,
                         ident=artiq_version,
                         ethmac_nrxslots=4,
                         ethmac_ntxslots=4,
                         **kwargs)
        AMPSoC.__init__(self)
        if isinstance(self.platform.toolchain, XilinxVivadoToolchain):
            self.platform.toolchain.bitstream_commands.extend([
                "set_property BITSTREAM.GENERAL.COMPRESS True [current_design]",
            ])
        if isinstance(self.platform.toolchain, XilinxISEToolchain):
            self.platform.toolchain.bitgen_opt += " -g compress"

        self.submodules.leds = gpio.GPIOOut(Cat(
            self.platform.request("user_led", 0),
            self.platform.request("user_led", 1)))
        self.csr_devices.append("leds")

        self.platform.add_extension(_sma33_io)
        self.platform.add_extension(_ams101_dac)
        self.platform.add_extension(_sdcard_spi_33)
<<<<<<< HEAD
        self.platform.add_extension(_io_config)
=======
>>>>>>> dc9327e0
        self.platform.add_extension(_zotino)

        i2c = self.platform.request("i2c")
        self.submodules.i2c = gpio.GPIOTristate([i2c.scl, i2c.sda])
        self.csr_devices.append("i2c")
        self.config["I2C_BUS_COUNT"] = 1

        self.config["HAS_DDS"] = None

    def add_rtio(self, rtio_channels):
        self.submodules.rtio_crg = _RTIOCRG(self.platform, self.crg.cd_sys.clk)
        self.csr_devices.append("rtio_crg")
        self.submodules.rtio_core = rtio.Core(rtio_channels)
        self.csr_devices.append("rtio_core")
        self.submodules.rtio = rtio.KernelInitiator()
        self.submodules.rtio_dma = ClockDomainsRenamer("sys_kernel")(
            rtio.DMA(self.get_native_sdram_if()))
        self.register_kernel_cpu_csrdevice("rtio")
        self.register_kernel_cpu_csrdevice("rtio_dma")
        self.submodules.cri_con = rtio.CRIInterconnectShared(
            [self.rtio.cri, self.rtio_dma.cri],
            [self.rtio_core.cri])
        self.register_kernel_cpu_csrdevice("cri_con")
        self.submodules.rtio_moninj = rtio.MonInj(rtio_channels)
        self.csr_devices.append("rtio_moninj")

        self.rtio_crg.cd_rtio.clk.attr.add("keep")
        self.platform.add_period_constraint(self.rtio_crg.cd_rtio.clk, 8.)
        self.platform.add_false_path_constraints(
            self.crg.cd_sys.clk,
            self.rtio_crg.cd_rtio.clk)

        self.submodules.rtio_analyzer = rtio.Analyzer(self.rtio_core.cri,
                                                      self.get_native_sdram_if())
        self.csr_devices.append("rtio_analyzer")


class NIST_CLOCK(_NIST_Ions):
    """
    NIST clock hardware, with old backplane and 11 DDS channels
    """
    def __init__(self, cpu_type="or1k", **kwargs):
        _NIST_Ions.__init__(self, cpu_type, **kwargs)

        platform = self.platform
        platform.add_extension(nist_clock.fmc_adapter_io)

        rtio_channels = []
        for i in range(16):
            if i % 4 == 3:
                phy = ttl_serdes_7series.InOut_8X(platform.request("ttl", i))
                self.submodules += phy
                rtio_channels.append(rtio.Channel.from_phy(phy, ififo_depth=512))
            else:
                phy = ttl_serdes_7series.Output_8X(platform.request("ttl", i))
                self.submodules += phy
                rtio_channels.append(rtio.Channel.from_phy(phy))

        for i in range(2):
            phy = ttl_serdes_7series.InOut_8X(platform.request("pmt", i))
            self.submodules += phy
            rtio_channels.append(rtio.Channel.from_phy(phy, ififo_depth=512))

        phy = ttl_serdes_7series.InOut_8X(platform.request("user_sma_gpio_n_33"))
        self.submodules += phy
        rtio_channels.append(rtio.Channel.from_phy(phy, ififo_depth=512))

        phy = ttl_simple.Output(platform.request("user_led", 2))
        self.submodules += phy
        rtio_channels.append(rtio.Channel.from_phy(phy))

        ams101_dac = self.platform.request("ams101_dac", 0)
        phy = ttl_simple.Output(ams101_dac.ldac)
        self.submodules += phy
        rtio_channels.append(rtio.Channel.from_phy(phy))

        phy = ttl_simple.ClockGen(platform.request("la32_p"))
        self.submodules += phy
        rtio_channels.append(rtio.Channel.from_phy(phy))

        phy = spi.SPIMaster(ams101_dac)
        self.submodules += phy
        rtio_channels.append(rtio.Channel.from_phy(
            phy, ofifo_depth=4, ififo_depth=4))

        for i in range(3):
            phy = spi.SPIMaster(self.platform.request("spi", i))
            self.submodules += phy
            rtio_channels.append(rtio.Channel.from_phy(
                phy, ofifo_depth=128, ififo_depth=128))
            
        phy = spi.SPIMaster(platform.request("sdcard_spi_33", 0))
        self.submodules += phy
        rtio_channels.append(rtio.Channel.from_phy(
            phy, ofifo_depth=4, ififo_depth=4))

<<<<<<< HEAD
        io = self.platform.request("io_config", 0)
        phy = ttl_simple.Output(io.latch)
        self.submodules += phy
        rtio_channels.append(rtio.Channel.from_phy(phy))
        
        phy = ttl_simple.Output(io.clk)
        self.submodules += phy
        rtio_channels.append(rtio.Channel.from_phy(phy))
        
        phy = ttl_simple.Output(io.ser)
        self.submodules += phy
        rtio_channels.append(rtio.Channel.from_phy(phy))
        
=======
>>>>>>> dc9327e0
        sdac_phy = spi.SPIMaster(self.platform.request("zotino_spi_p", 0),
                                 self.platform.request("zotino_spi_n", 0))
        self.submodules += sdac_phy
        rtio_channels.append(rtio.Channel.from_phy(sdac_phy, ififo_depth=4))

        pads = platform.request("zotino_ldac")
        ldac_phy = ttl_serdes_7series.Output_8X(pads.p, pads.n)
        self.submodules += ldac_phy
        rtio_channels.append(rtio.Channel.from_phy(ldac_phy))

        dac_monitor = ad5360_monitor.AD5360Monitor(sdac_phy.rtlink, ldac_phy.rtlink)
        self.submodules += dac_monitor
        sdac_phy.probes.extend(dac_monitor.probes)

        phy = dds.AD9914(platform.request("dds"), 11, onehot=True)
        self.submodules += phy
        rtio_channels.append(rtio.Channel.from_phy(phy,
                                                   ofifo_depth=512,
                                                   ififo_depth=4))

        self.config["HAS_RTIO_LOG"] = None
        self.config["RTIO_LOG_CHANNEL"] = len(rtio_channels)
        rtio_channels.append(rtio.LogChannel())

        self.add_rtio(rtio_channels)


class NIST_QC2(_NIST_Ions):
    """
    NIST QC2 hardware, as used in Quantum I and Quantum II, with new backplane
    and 24 DDS channels.  Two backplanes are used.
    """
    def __init__(self, cpu_type="or1k", **kwargs):
        _NIST_Ions.__init__(self, cpu_type, **kwargs)

        platform = self.platform
        platform.add_extension(nist_qc2.fmc_adapter_io)

        rtio_channels = []
        clock_generators = []

        # All TTL channels are In+Out capable
        for i in range(40):
            phy = ttl_serdes_7series.InOut_8X(
                platform.request("ttl", i))
            self.submodules += phy
            rtio_channels.append(rtio.Channel.from_phy(phy, ififo_depth=512))

        # CLK0, CLK1 are for clock generators, on backplane SMP connectors
        for i in range(2):
            phy = ttl_simple.ClockGen(
                platform.request("clkout", i))
            self.submodules += phy
            clock_generators.append(rtio.Channel.from_phy(phy))

        # user SMA on KC705 board
        phy = ttl_serdes_7series.InOut_8X(platform.request("user_sma_gpio_n_33"))
        self.submodules += phy
        rtio_channels.append(rtio.Channel.from_phy(phy, ififo_depth=512))

        phy = ttl_simple.Output(platform.request("user_led", 2))
        self.submodules += phy
        rtio_channels.append(rtio.Channel.from_phy(phy))

        # AMS101 DAC on KC705 XADC header - optional
        ams101_dac = self.platform.request("ams101_dac", 0)
        phy = ttl_simple.Output(ams101_dac.ldac)
        self.submodules += phy
        rtio_channels.append(rtio.Channel.from_phy(phy))

        # add clock generators after TTLs
        rtio_channels += clock_generators

        phy = spi.SPIMaster(ams101_dac)
        self.submodules += phy
        rtio_channels.append(rtio.Channel.from_phy(
            phy, ofifo_depth=4, ififo_depth=4))

        for i in range(4):
            phy = spi.SPIMaster(self.platform.request("spi", i))
            self.submodules += phy
            rtio_channels.append(rtio.Channel.from_phy(
                phy, ofifo_depth=128, ififo_depth=128))

        for backplane_offset in range(2):
            phy = dds.AD9914(
                platform.request("dds", backplane_offset), 12, onehot=True)
            self.submodules += phy
            rtio_channels.append(rtio.Channel.from_phy(phy,
                                                       ofifo_depth=512,
                                                       ififo_depth=4))

        self.config["HAS_RTIO_LOG"] = None
        self.config["RTIO_LOG_CHANNEL"] = len(rtio_channels)
        rtio_channels.append(rtio.LogChannel())

        self.add_rtio(rtio_channels)


def main():
    parser = argparse.ArgumentParser(
        description="ARTIQ device binary builder / single-FPGA KC705-based "
                    "systems with AD9 DDS (NIST Ions hardware)")
    builder_args(parser)
    soc_kc705_args(parser)
    parser.add_argument("-H", "--hw-adapter", default="nist_clock",
                        help="hardware adapter type: "
                             "nist_clock/nist_qc2 "
                             "(default: %(default)s)")
    args = parser.parse_args()

    hw_adapter = args.hw_adapter.lower()
    if hw_adapter == "nist_clock":
        cls = NIST_CLOCK
    elif hw_adapter == "nist_qc2":
        cls = NIST_QC2
    else:
        raise SystemExit("Invalid hardware adapter string (-H/--hw-adapter)")

    soc = cls(**soc_kc705_argdict(args))
    build_artiq_soc(soc, builder_argdict(args))


if __name__ == "__main__":
    main()<|MERGE_RESOLUTION|>--- conflicted
+++ resolved
@@ -107,7 +107,7 @@
   )
 ]
 
-<<<<<<< HEAD
+
 _io_config = [
     ("io_config", 0,
         Subsignal("latch", Pins("HPC:LA32_P")),
@@ -117,8 +117,7 @@
         )
 ]
 
-=======
->>>>>>> dc9327e0
+
 _zotino = [
     ("zotino_spi_p", 0,
         Subsignal("clk", Pins("HPC:LA08_P")),
@@ -175,10 +174,7 @@
         self.platform.add_extension(_sma33_io)
         self.platform.add_extension(_ams101_dac)
         self.platform.add_extension(_sdcard_spi_33)
-<<<<<<< HEAD
         self.platform.add_extension(_io_config)
-=======
->>>>>>> dc9327e0
         self.platform.add_extension(_zotino)
 
         i2c = self.platform.request("i2c")
@@ -275,7 +271,6 @@
         rtio_channels.append(rtio.Channel.from_phy(
             phy, ofifo_depth=4, ififo_depth=4))
 
-<<<<<<< HEAD
         io = self.platform.request("io_config", 0)
         phy = ttl_simple.Output(io.latch)
         self.submodules += phy
@@ -289,8 +284,6 @@
         self.submodules += phy
         rtio_channels.append(rtio.Channel.from_phy(phy))
         
-=======
->>>>>>> dc9327e0
         sdac_phy = spi.SPIMaster(self.platform.request("zotino_spi_p", 0),
                                  self.platform.request("zotino_spi_n", 0))
         self.submodules += sdac_phy
