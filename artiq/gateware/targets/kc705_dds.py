--- conflicted
+++ resolved
@@ -275,23 +275,6 @@
         rtio_channels.append(rtio.Channel.from_phy(
             phy, ofifo_depth=4, ififo_depth=4))
 
-<<<<<<< HEAD
-        sr = self.platform.request("sr_config", 0)
-        phy = ttl_simple.Output(sr.latch)
-        self.submodules += phy
-        rtio_channels.append(rtio.Channel.from_phy(phy))
-        
-        phy = ttl_simple.Output(sr.clk)
-        self.submodules += phy
-        rtio_channels.append(rtio.Channel.from_phy(phy))
-        
-        phy = ttl_simple.Output(sr.ser)
-        self.submodules += phy
-        rtio_channels.append(rtio.Channel.from_phy(phy))
-        
-        sdac_phy = spi.SPIMaster(self.platform.request("zotino_spi_p", 0),
-                                 self.platform.request("zotino_spi_n", 0))
-=======
         fmcdio_dirctl = self.platform.request("fmcdio_dirctl")
         for s in fmcdio_dirctl.clk, fmcdio_dirctl.ser, fmcdio_dirctl.latch:
             phy = ttl_simple.Output(s)
@@ -300,7 +283,7 @@
 
         sdac_phy = spi.SPIMaster(self.platform.request("zotino_spi_p"),
                                  self.platform.request("zotino_spi_n"))
->>>>>>> 8407b2c4
+
         self.submodules += sdac_phy
         rtio_channels.append(rtio.Channel.from_phy(sdac_phy, ififo_depth=4))
 
