--- conflicted
+++ resolved
@@ -55,17 +55,10 @@
                      # Warning: CLKINSEL=0 means CLKIN2 is selected
                      i_CLKINSEL=0,
 
-<<<<<<< HEAD
-                     # VCO @ 1GHz when using 125MHz input
-                     p_CLKFBOUT_MULT=8, p_DIVCLK_DIVIDE=1,
-                     i_CLKFBIN=self.cd_rtio.clk,
-                     i_RST=self.pll_reset.storage,
-=======
                      # VCO @ 1.5GHz when using 125MHz input
                      p_CLKFBOUT_MULT=12, p_DIVCLK_DIVIDE=1,
                      i_CLKFBIN=fb_clk,
-                     i_RST=self._pll_reset.storage,
->>>>>>> 9740032a
+                     i_RST=self.pll_reset.storage,
 
                      o_CLKFBOUT=fb_clk,
 
