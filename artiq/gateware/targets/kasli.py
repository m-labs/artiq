#!/usr/bin/env python3

import argparse

from migen import *
from migen.genlib.resetsync import AsyncResetSynchronizer
from migen.genlib.cdc import MultiReg
from migen.genlib.io import DifferentialOutput

from misoc.interconnect.csr import *
from misoc.cores import gpio
from misoc.cores.a7_gtp import *
from misoc.targets.kasli import (
    BaseSoC, MiniSoC, soc_kasli_args, soc_kasli_argdict)
from misoc.integration.builder import builder_args, builder_argdict

from artiq.gateware.amp import AMPSoC
from artiq.gateware import rtio
from artiq.gateware.rtio.phy import ttl_simple, ttl_serdes_7series, edge_counter
from artiq.gateware import eem
from artiq.gateware.drtio.transceiver import gtp_7series
from artiq.gateware.drtio.siphaser import SiPhaser7Series
from artiq.gateware.drtio.rx_synchronizer import XilinxRXSynchronizer
from artiq.gateware.drtio import *
from artiq.build_soc import *


class _RTIOCRG(Module, AutoCSR):
    def __init__(self, platform):
        self.pll_reset = CSRStorage(reset=1)
        self.pll_locked = CSRStatus()
        self.clock_domains.cd_rtio = ClockDomain()
        self.clock_domains.cd_rtiox4 = ClockDomain(reset_less=True)

        clk_synth = platform.request("si5324_clkout_fabric")
        clk_synth_se = Signal()
        platform.add_period_constraint(clk_synth.p, 8.0)
        self.specials += [
            Instance("IBUFGDS",
                p_DIFF_TERM="TRUE", p_IBUF_LOW_PWR="FALSE",
                i_I=clk_synth.p, i_IB=clk_synth.n, o_O=clk_synth_se),
        ]

        pll_locked = Signal()
        rtio_clk = Signal()
        rtiox4_clk = Signal()
        fb_clk = Signal()
        self.specials += [
            Instance("PLLE2_ADV",
                     p_STARTUP_WAIT="FALSE", o_LOCKED=pll_locked,
                     p_BANDWIDTH="HIGH",
                     p_REF_JITTER1=0.001,
                     p_CLKIN1_PERIOD=8.0, p_CLKIN2_PERIOD=8.0,
                     i_CLKIN2=clk_synth_se,
                     # Warning: CLKINSEL=0 means CLKIN2 is selected
                     i_CLKINSEL=0,

                     # VCO @ 1.5GHz when using 125MHz input
                     p_CLKFBOUT_MULT=12, p_DIVCLK_DIVIDE=1,
                     i_CLKFBIN=fb_clk,
                     i_RST=self.pll_reset.storage,

                     o_CLKFBOUT=fb_clk,

                     p_CLKOUT0_DIVIDE=3, p_CLKOUT0_PHASE=0.0,
                     o_CLKOUT0=rtiox4_clk,

                     p_CLKOUT1_DIVIDE=12, p_CLKOUT1_PHASE=0.0,
                     o_CLKOUT1=rtio_clk),
            Instance("BUFG", i_I=rtio_clk, o_O=self.cd_rtio.clk),
            Instance("BUFG", i_I=rtiox4_clk, o_O=self.cd_rtiox4.clk),

            AsyncResetSynchronizer(self.cd_rtio, ~pll_locked),
            MultiReg(pll_locked, self.pll_locked.status)
        ]


def fix_serdes_timing_path(platform):
    # ignore timing of path from OSERDESE2 through the pad to ISERDESE2
    platform.add_platform_command(
        "set_false_path -quiet "
        "-through [get_pins -filter {{REF_PIN_NAME == OQ || REF_PIN_NAME == TQ}} "
            "-of [get_cells -filter {{REF_NAME == OSERDESE2}}]] "
        "-to [get_pins -filter {{REF_PIN_NAME == D}} "
            "-of [get_cells -filter {{REF_NAME == ISERDESE2}}]]"
    )


class _StandaloneBase(MiniSoC, AMPSoC):
    mem_map = {
        "cri_con":       0x10000000,
        "rtio":          0x20000000,
        "rtio_dma":      0x30000000,
        "mailbox":       0x70000000
    }
    mem_map.update(MiniSoC.mem_map)

    def __init__(self, **kwargs):
        MiniSoC.__init__(self,
                         cpu_type="or1k",
                         sdram_controller_type="minicon",
                         l2_size=128*1024,
                         ethmac_nrxslots=4,
                         ethmac_ntxslots=4,
                         **kwargs)
        AMPSoC.__init__(self)
        add_identifier(self)

        self.submodules.leds = gpio.GPIOOut(Cat(
            self.platform.request("user_led", 0)))
        self.csr_devices.append("leds")

        i2c = self.platform.request("i2c")
        self.submodules.i2c = gpio.GPIOTristate([i2c.scl, i2c.sda])
        self.csr_devices.append("i2c")
        self.config["I2C_BUS_COUNT"] = 1
        self.config["HAS_SI5324"] = None
        self.config["SI5324_SOFT_RESET"] = None

    def add_rtio(self, rtio_channels):
        self.submodules.rtio_crg = _RTIOCRG(self.platform)
        self.csr_devices.append("rtio_crg")
        fix_serdes_timing_path(self.platform)
        self.submodules.rtio_tsc = rtio.TSC("async", glbl_fine_ts_width=3)
        self.submodules.rtio_core = rtio.Core(self.rtio_tsc, rtio_channels)
        self.csr_devices.append("rtio_core")
        self.submodules.rtio = rtio.KernelInitiator(self.rtio_tsc)
        self.submodules.rtio_dma = ClockDomainsRenamer("sys_kernel")(
            rtio.DMA(self.get_native_sdram_if()))
        self.register_kernel_cpu_csrdevice("rtio")
        self.register_kernel_cpu_csrdevice("rtio_dma")
        self.submodules.cri_con = rtio.CRIInterconnectShared(
            [self.rtio.cri, self.rtio_dma.cri],
            [self.rtio_core.cri])
        self.register_kernel_cpu_csrdevice("cri_con")
        self.submodules.rtio_moninj = rtio.MonInj(rtio_channels)
        self.csr_devices.append("rtio_moninj")

        self.platform.add_false_path_constraints(
            self.crg.cd_sys.clk,
            self.rtio_crg.cd_rtio.clk)

        self.submodules.rtio_analyzer = rtio.Analyzer(self.rtio_tsc, self.rtio_core.cri,
                                                      self.get_native_sdram_if())
        self.csr_devices.append("rtio_analyzer")

class BrittonLabA(_StandaloneBase):
    """
    JQI/ARL BrittonLabA 
    """
    def __init__(self, hw_rev=None, **kwargs):
        if hw_rev is None:
            hw_rev = "v1.1"
        _StandaloneBase.__init__(self, hw_rev=hw_rev, **kwargs)

        self.config["SI5324_AS_SYNTHESIZER"] = None
        #self.config["SI5324_EXT_REF"] = None
        self.config["RTIO_FREQUENCY"] = "125.0"

        self.rtio_channels = []
        eem.DIO.add_std(self, 0,
            ttl_serdes_7series.InOut_8X, ttl_serdes_7series.Output_8X)
        eem.DIO.add_std(self, 1,
            ttl_serdes_7series.Output_8X, ttl_serdes_7series.Output_8X)
        eem.DIO.add_std(self, 2,
            ttl_serdes_7series.Output_8X, ttl_serdes_7series.Output_8X)
        eem.Novogorny.add_std(self, 3, ttl_serdes_7series.Output_8X)
        eem.Urukul.add_std(self, 5, 4, ttl_serdes_7series.Output_8X)

        for i in (1, 2):
            sfp_ctl = self.platform.request("sfp_ctl", i)
            phy = ttl_simple.Output(sfp_ctl.led)
            self.submodules += phy
            self.rtio_channels.append(rtio.Channel.from_phy(phy))

        eem.Urukul.add_std(self, 6, None, ttl_serdes_7series.Output_8X)
        eem.Zotino.add_std(self, 7, ttl_serdes_7series.Output_8X)

        self.config["HAS_RTIO_LOG"] = None
        self.config["RTIO_LOG_CHANNEL"] = len(self.rtio_channels)
        self.rtio_channels.append(rtio.LogChannel())

        self.add_rtio(self.rtio_channels)

class Opticlock(_StandaloneBase):
    """
    Opticlock extension variant configuration
    """
    def __init__(self, hw_rev=None, **kwargs):
        if hw_rev is None:
            hw_rev = "v1.0"
        _StandaloneBase.__init__(self, hw_rev=hw_rev, **kwargs)

        self.config["SI5324_AS_SYNTHESIZER"] = None
        self.config["SI5324_EXT_REF"] = None
        self.config["RTIO_FREQUENCY"] = "125.0"
        if hw_rev == "v1.0":
            # EEM clock fan-out from Si5324, not MMCX
            self.comb += self.platform.request("clk_sel").eq(1)

        self.rtio_channels = []
        eem.DIO.add_std(self, 0,
            ttl_serdes_7series.InOut_8X, ttl_serdes_7series.Output_8X)
        eem.DIO.add_std(self, 1,
            ttl_serdes_7series.Output_8X, ttl_serdes_7series.Output_8X)
        eem.DIO.add_std(self, 2,
            ttl_serdes_7series.Output_8X, ttl_serdes_7series.Output_8X)
        eem.Novogorny.add_std(self, 3, ttl_serdes_7series.Output_8X)
        eem.Urukul.add_std(self, 5, 4, ttl_serdes_7series.Output_8X)

        for i in (1, 2):
            sfp_ctl = self.platform.request("sfp_ctl", i)
            phy = ttl_simple.Output(sfp_ctl.led)
            self.submodules += phy
            self.rtio_channels.append(rtio.Channel.from_phy(phy))

        eem.Urukul.add_std(self, 6, None, ttl_serdes_7series.Output_8X,
                           ttl_simple.ClockGen)
        eem.Zotino.add_std(self, 7, ttl_serdes_7series.Output_8X)

        self.config["HAS_RTIO_LOG"] = None
        self.config["RTIO_LOG_CHANNEL"] = len(self.rtio_channels)
        self.rtio_channels.append(rtio.LogChannel())

        self.add_rtio(self.rtio_channels)


class SUServo(_StandaloneBase):
    """
    SUServo (Sampler-Urukul-Servo) extension variant configuration
    """
    def __init__(self, hw_rev=None, **kwargs):
        if hw_rev is None:
            hw_rev = "v1.1"
        _StandaloneBase.__init__(self, hw_rev=hw_rev, **kwargs)

        self.config["SI5324_AS_SYNTHESIZER"] = None
        # self.config["SI5324_EXT_REF"] = None
        self.config["RTIO_FREQUENCY"] = "125.0"
        if hw_rev == "v1.0":
            # EEM clock fan-out from Si5324, not MMCX
            self.comb += self.platform.request("clk_sel").eq(1)

        self.rtio_channels = []
        # EEM0, EEM1: DIO
        eem.DIO.add_std(self, 0,
            ttl_serdes_7series.InOut_8X, ttl_serdes_7series.Output_8X)
        eem.DIO.add_std(self, 1,
            ttl_serdes_7series.Output_8X, ttl_serdes_7series.Output_8X)

        # EEM3/2: Sampler, EEM5/4: Urukul, EEM7/6: Urukul
        eem.SUServo.add_std(
            self, eems_sampler=(3, 2),
            eems_urukul0=(5, 4), eems_urukul1=(7, 6))

        for i in (1, 2):
            sfp_ctl = self.platform.request("sfp_ctl", i)
            phy = ttl_simple.Output(sfp_ctl.led)
            self.submodules += phy
            self.rtio_channels.append(rtio.Channel.from_phy(phy))

        self.config["HAS_RTIO_LOG"] = None
        self.config["RTIO_LOG_CHANNEL"] = len(self.rtio_channels)
        self.rtio_channels.append(rtio.LogChannel())

        self.add_rtio(self.rtio_channels)

        pads = self.platform.lookup_request("sampler3_adc_data_p")
        self.platform.add_false_path_constraints(
            pads.clkout, self.rtio_crg.cd_rtio.clk)
        self.platform.add_false_path_constraints(
            pads.clkout, self.crg.cd_sys.clk)


class SYSU(_StandaloneBase):
    def __init__(self, hw_rev=None, **kwargs):
        if hw_rev is None:
            hw_rev = "v1.0"
        _StandaloneBase.__init__(self, hw_rev=hw_rev, **kwargs)

        self.config["SI5324_AS_SYNTHESIZER"] = None
        self.config["RTIO_FREQUENCY"] = "125.0"
        if hw_rev == "v1.0":
            # EEM clock fan-out from Si5324, not MMCX
            self.comb += self.platform.request("clk_sel").eq(1)

        self.rtio_channels = []
        eem.DIO.add_std(self, 2,
            ttl_serdes_7series.InOut_8X, ttl_serdes_7series.InOut_8X)
        eem.DIO.add_std(self, 3,
            ttl_serdes_7series.InOut_8X, ttl_serdes_7series.InOut_8X)
        for i in range(4, 7):
            eem.DIO.add_std(self, i,
                ttl_serdes_7series.Output_8X, ttl_serdes_7series.Output_8X)
        eem.Urukul.add_std(self, 1, 0, ttl_serdes_7series.Output_8X)

        for i in (1, 2):
            sfp_ctl = self.platform.request("sfp_ctl", i)
            phy = ttl_simple.Output(sfp_ctl.led)
            self.submodules += phy
            self.rtio_channels.append(rtio.Channel.from_phy(phy))

        self.config["HAS_RTIO_LOG"] = None
        self.config["RTIO_LOG_CHANNEL"] = len(self.rtio_channels)
        self.rtio_channels.append(rtio.LogChannel())

        self.add_rtio(self.rtio_channels)


class MITLL(_StandaloneBase):
    def __init__(self, hw_rev=None, **kwargs):
        if hw_rev is None:
            hw_rev = "v1.1"
        _StandaloneBase.__init__(self, hw_rev=hw_rev, **kwargs)

        self.config["SI5324_AS_SYNTHESIZER"] = None
        self.config["RTIO_FREQUENCY"] = "125.0"
        if hw_rev == "v1.0":
            # EEM clock fan-out from Si5324, not MMCX
            self.comb += self.platform.request("clk_sel").eq(1)

        self.rtio_channels = []
        self.grabber_csr_group = []
        eem.DIO.add_std(self, 4,
            ttl_serdes_7series.InOut_8X, ttl_serdes_7series.InOut_8X)
        eem.Urukul.add_std(self, 3, 2, ttl_serdes_7series.Output_8X)
        eem.Zotino.add_std(self, 5, ttl_serdes_7series.Output_8X)
        eem.Zotino.add_std(self, 6, ttl_serdes_7series.Output_8X)
        eem.Grabber.add_std(self, 1, 0)

        for i in (1, 2):
            sfp_ctl = self.platform.request("sfp_ctl", i)
            phy = ttl_simple.Output(sfp_ctl.led)
            self.submodules += phy
            self.rtio_channels.append(rtio.Channel.from_phy(phy))

        self.config["HAS_RTIO_LOG"] = None
        self.config["RTIO_LOG_CHANNEL"] = len(self.rtio_channels)
        self.rtio_channels.append(rtio.LogChannel())

        self.add_rtio(self.rtio_channels)
        self.config["HAS_GRABBER"] = None
        self.add_csr_group("grabber", self.grabber_csr_group)
        self.platform.add_false_path_constraints(
            self.rtio_crg.cd_rtio.clk, self.grabber0.deserializer.cd_cl.clk)


class MITLL2(_StandaloneBase):
    def __init__(self, hw_rev=None, **kwargs):
        if hw_rev is None:
            hw_rev = "v1.1"
        _StandaloneBase.__init__(self, hw_rev=hw_rev, **kwargs)

        self.config["SI5324_AS_SYNTHESIZER"] = None
        self.config["RTIO_FREQUENCY"] = "125.0"
        if hw_rev == "v1.0":
            # EEM clock fan-out from Si5324, not MMCX
            self.comb += self.platform.request("clk_sel").eq(1)

        self.rtio_channels = []
        self.grabber_csr_group = []
        eem.DIO.add_std(self, 5,
            ttl_serdes_7series.InOut_8X, ttl_serdes_7series.Output_8X)
        eem.Urukul.add_std(self, 2, 1, ttl_serdes_7series.Output_8X)
        eem.Urukul.add_std(self, 4, 3, ttl_serdes_7series.Output_8X)
        eem.Zotino.add_std(self, 6, ttl_serdes_7series.Output_8X)
        eem.Zotino.add_std(self, 7, ttl_serdes_7series.Output_8X)
        eem.Grabber.add_std(self, 0)

        for i in (1, 2):
            sfp_ctl = self.platform.request("sfp_ctl", i)
            phy = ttl_simple.Output(sfp_ctl.led)
            self.submodules += phy
            self.rtio_channels.append(rtio.Channel.from_phy(phy))

        self.config["HAS_RTIO_LOG"] = None
        self.config["RTIO_LOG_CHANNEL"] = len(self.rtio_channels)
        self.rtio_channels.append(rtio.LogChannel())

        self.add_rtio(self.rtio_channels)
        self.config["HAS_GRABBER"] = None
        self.add_csr_group("grabber", self.grabber_csr_group)
        self.platform.add_false_path_constraints(
            self.rtio_crg.cd_rtio.clk, self.grabber0.deserializer.cd_cl.clk)


class USTC(_StandaloneBase):
    def __init__(self, hw_rev=None, **kwargs):
        if hw_rev is None:
            hw_rev = "v1.1"
        _StandaloneBase.__init__(self, hw_rev=hw_rev, **kwargs)

        self.config["SI5324_AS_SYNTHESIZER"] = None
        self.config["RTIO_FREQUENCY"] = "125.0"
        if hw_rev == "v1.0":
            # EEM clock fan-out from Si5324, not MMCX
            self.comb += self.platform.request("clk_sel").eq(1)

        self.rtio_channels = []
        self.grabber_csr_group = []
        eem.DIO.add_std(self, 5,
            ttl_serdes_7series.InOut_8X, ttl_serdes_7series.Output_8X)
        eem.DIO.add_std(self, 6,
            ttl_serdes_7series.Output_8X, ttl_serdes_7series.Output_8X)
        eem.DIO.add_std(self, 7,
            ttl_serdes_7series.Output_8X, ttl_serdes_7series.Output_8X)
        eem.Urukul.add_std(self, 2, 1, ttl_serdes_7series.Output_8X)
        eem.Urukul.add_std(self, 4, 3, ttl_serdes_7series.Output_8X)
        eem.Grabber.add_std(self, 0)

        for i in (1, 2):
            sfp_ctl = self.platform.request("sfp_ctl", i)
            phy = ttl_simple.Output(sfp_ctl.led)
            self.submodules += phy
            self.rtio_channels.append(rtio.Channel.from_phy(phy))

        self.config["HAS_RTIO_LOG"] = None
        self.config["RTIO_LOG_CHANNEL"] = len(self.rtio_channels)
        self.rtio_channels.append(rtio.LogChannel())

        self.add_rtio(self.rtio_channels)
        self.config["HAS_GRABBER"] = None
        self.add_csr_group("grabber", self.grabber_csr_group)
        self.platform.add_false_path_constraints(
            self.rtio_crg.cd_rtio.clk, self.grabber0.deserializer.cd_cl.clk)


class Tsinghua(_StandaloneBase):
    def __init__(self, hw_rev=None, **kwargs):
        if hw_rev is None:
            hw_rev = "v1.1"
        _StandaloneBase.__init__(self, hw_rev=hw_rev, **kwargs)

        self.config["SI5324_AS_SYNTHESIZER"] = None
        self.config["RTIO_FREQUENCY"] = "125.0"
        if hw_rev == "v1.0":
            # EEM clock fan-out from Si5324, not MMCX
            self.comb += self.platform.request("clk_sel").eq(1)

        self.rtio_channels = []
        self.grabber_csr_group = []
        eem.DIO.add_std(self, 4,
            ttl_serdes_7series.InOut_8X, ttl_serdes_7series.Output_8X)
        eem.Urukul.add_std(self, 3, 2, ttl_serdes_7series.Output_8X)
        eem.Sampler.add_std(self, 6, 5, ttl_serdes_7series.Output_8X)
        eem.Zotino.add_std(self, 7, ttl_serdes_7series.Output_8X)
        eem.Grabber.add_std(self, 1, 0)

        for i in (1, 2):
            sfp_ctl = self.platform.request("sfp_ctl", i)
            phy = ttl_simple.Output(sfp_ctl.led)
            self.submodules += phy
            self.rtio_channels.append(rtio.Channel.from_phy(phy))

        self.config["HAS_RTIO_LOG"] = None
        self.config["RTIO_LOG_CHANNEL"] = len(self.rtio_channels)
        self.rtio_channels.append(rtio.LogChannel())

        self.add_rtio(self.rtio_channels)
        self.config["HAS_GRABBER"] = None
        self.add_csr_group("grabber", self.grabber_csr_group)
        self.platform.add_false_path_constraints(
            self.rtio_crg.cd_rtio.clk, self.grabber0.deserializer.cd_cl.clk)


class Tsinghua2(_StandaloneBase):
    def __init__(self, hw_rev=None, **kwargs):
        if hw_rev is None:
            hw_rev = "v1.1"
        _StandaloneBase.__init__(self, hw_rev=hw_rev, **kwargs)

        self.config["SI5324_AS_SYNTHESIZER"] = None
        self.config["RTIO_FREQUENCY"] = "125.0"
        if hw_rev == "v1.0":
            # EEM clock fan-out from Si5324, not MMCX
            self.comb += self.platform.request("clk_sel").eq(1)

        self.rtio_channels = []
        self.grabber_csr_group = []
        eem.DIO.add_std(self, 4,
            ttl_serdes_7series.InOut_8X, ttl_serdes_7series.Output_8X)
        eem.Urukul.add_std(self, 2, 3, ttl_serdes_7series.Output_8X)
        eem.Sampler.add_std(self, 5, 6, ttl_serdes_7series.Output_8X)
        eem.Zotino.add_std(self, 7, ttl_serdes_7series.Output_8X)
        eem.Zotino.add_std(self, 8, ttl_serdes_7series.Output_8X)
        eem.Zotino.add_std(self, 9, ttl_serdes_7series.Output_8X)
        eem.Grabber.add_std(self, 1, 0)

        for i in (1, 2):
            sfp_ctl = self.platform.request("sfp_ctl", i)
            phy = ttl_simple.Output(sfp_ctl.led)
            self.submodules += phy
            self.rtio_channels.append(rtio.Channel.from_phy(phy))

        self.config["HAS_RTIO_LOG"] = None
        self.config["RTIO_LOG_CHANNEL"] = len(self.rtio_channels)
        self.rtio_channels.append(rtio.LogChannel())

        self.add_rtio(self.rtio_channels)
        self.config["HAS_GRABBER"] = None
        self.add_csr_group("grabber", self.grabber_csr_group)
        self.platform.add_false_path_constraints(
            self.rtio_crg.cd_rtio.clk, self.grabber0.deserializer.cd_cl.clk)


class WIPM(_StandaloneBase):
    def __init__(self, hw_rev=None, **kwargs):
        if hw_rev is None:
            hw_rev = "v1.1"
        _StandaloneBase.__init__(self, hw_rev=hw_rev, **kwargs)

        self.config["SI5324_AS_SYNTHESIZER"] = None
        self.config["RTIO_FREQUENCY"] = "125.0"
        if hw_rev == "v1.0":
            # EEM clock fan-out from Si5324, not MMCX
            self.comb += self.platform.request("clk_sel").eq(1)

        self.rtio_channels = []
        eem.DIO.add_std(self, 4,
            ttl_serdes_7series.InOut_8X, ttl_serdes_7series.Output_8X)
        eem.Urukul.add_std(self, 1, 0, ttl_serdes_7series.Output_8X)
        eem.Urukul.add_std(self, 3, 2, ttl_serdes_7series.Output_8X)
        eem.Sampler.add_std(self, 6, 5, ttl_serdes_7series.Output_8X)
        eem.Zotino.add_std(self, 7, ttl_serdes_7series.Output_8X)

        for i in (1, 2):
            sfp_ctl = self.platform.request("sfp_ctl", i)
            phy = ttl_simple.Output(sfp_ctl.led)
            self.submodules += phy
            self.rtio_channels.append(rtio.Channel.from_phy(phy))

        self.config["HAS_RTIO_LOG"] = None
        self.config["RTIO_LOG_CHANNEL"] = len(self.rtio_channels)
        self.rtio_channels.append(rtio.LogChannel())

        self.add_rtio(self.rtio_channels)


class NUDT(_StandaloneBase):
    def __init__(self, hw_rev=None, **kwargs):
        if hw_rev is None:
            hw_rev = "v1.1"
        _StandaloneBase.__init__(self, hw_rev=hw_rev, **kwargs)

        self.config["SI5324_AS_SYNTHESIZER"] = None
        # self.config["SI5324_EXT_REF"] = None
        self.config["RTIO_FREQUENCY"] = "125.0"
        if hw_rev == "v1.0":
            # EEM clock fan-out from Si5324, not MMCX
            self.comb += self.platform.request("clk_sel").eq(1)

        self.rtio_channels = []
        eem.DIO.add_std(self, 5,
            ttl_serdes_7series.InOut_8X, ttl_serdes_7series.Output_8X)
        eem.DIO.add_std(self, 6,
            ttl_serdes_7series.Output_8X, ttl_serdes_7series.Output_8X)
        eem.Urukul.add_std(self, 0, 1, ttl_serdes_7series.Output_8X)
        eem.Sampler.add_std(self, 2, 3, ttl_serdes_7series.Output_8X)
        eem.Zotino.add_std(self, 4, ttl_serdes_7series.Output_8X)

        for i in (1, 2):
            sfp_ctl = self.platform.request("sfp_ctl", i)
            phy = ttl_simple.Output(sfp_ctl.led)
            self.submodules += phy
            self.rtio_channels.append(rtio.Channel.from_phy(phy))

        self.config["HAS_RTIO_LOG"] = None
        self.config["RTIO_LOG_CHANNEL"] = len(self.rtio_channels)
        self.rtio_channels.append(rtio.LogChannel())
        self.add_rtio(self.rtio_channels)


class PTB(_StandaloneBase):
    """PTB Kasli variant

    F.k.a. ptb-schmidt, ptb-mehlstaeubler, ptb-huntemann-11, ptb-huntemann-19,
    and ufr-warring in the artiq-setup repository
    """
    def __init__(self, hw_rev=None, **kwargs):
        if hw_rev is None:
            hw_rev = "v1.1"
        _StandaloneBase.__init__(self, hw_rev=hw_rev, **kwargs)

        self.config["SI5324_AS_SYNTHESIZER"] = None
        # self.config["SI5324_EXT_REF"] = None
        self.config["RTIO_FREQUENCY"] = "125.0"
        if hw_rev == "v1.0":
            # EEM clock fan-out from Si5324, not MMCX
            self.comb += self.platform.request("clk_sel").eq(1)

        self.rtio_channels = []
        eem.DIO.add_std(self, 0,
            ttl_serdes_7series.InOut_8X, ttl_serdes_7series.Output_8X)
        eem.DIO.add_std(self, 1,
            ttl_serdes_7series.Output_8X, ttl_serdes_7series.Output_8X)
        eem.DIO.add_std(self, 2,
            ttl_serdes_7series.Output_8X, ttl_serdes_7series.Output_8X)
        eem.Sampler.add_std(self, 3, None, ttl_serdes_7series.Output_8X)
        eem.Urukul.add_std(self, 5, 4, ttl_serdes_7series.Output_8X)
        eem.Urukul.add_std(self, 6, None, ttl_serdes_7series.Output_8X)

        for i in (1, 2):
            sfp_ctl = self.platform.request("sfp_ctl", i)
            phy = ttl_simple.Output(sfp_ctl.led)
            self.submodules += phy
            self.rtio_channels.append(rtio.Channel.from_phy(phy))

        eem.Zotino.add_std(self, 7, ttl_serdes_7series.Output_8X)

        self.config["HAS_RTIO_LOG"] = None
        self.config["RTIO_LOG_CHANNEL"] = len(self.rtio_channels)
        self.rtio_channels.append(rtio.LogChannel())

        self.add_rtio(self.rtio_channels)


class PTB2(_StandaloneBase):
    """PTB Kasli variant with Urukul1 SYNC and external reference clock"""
    def __init__(self, hw_rev=None, **kwargs):
        if hw_rev is None:
            hw_rev = "v1.1"
        _StandaloneBase.__init__(self, hw_rev=hw_rev, **kwargs)

        self.config["SI5324_AS_SYNTHESIZER"] = None
        self.config["SI5324_EXT_REF"] = None
        self.config["RTIO_FREQUENCY"] = "125.0"
        if hw_rev == "v1.0":
            # EEM clock fan-out from Si5324, not MMCX
            self.comb += self.platform.request("clk_sel").eq(1)

        self.rtio_channels = []
        eem.DIO.add_std(self, 0,
            ttl_serdes_7series.InOut_8X, ttl_serdes_7series.Output_8X)
        eem.DIO.add_std(self, 1,
            ttl_serdes_7series.Output_8X, ttl_serdes_7series.Output_8X)
        eem.DIO.add_std(self, 2,
            ttl_serdes_7series.Output_8X, ttl_serdes_7series.Output_8X)
        eem.Sampler.add_std(self, 3, None, ttl_serdes_7series.Output_8X)
        eem.Urukul.add_std(self, 5, 4, ttl_serdes_7series.Output_8X,
                           ttl_simple.ClockGen)
        eem.Urukul.add_std(self, 6, None, ttl_serdes_7series.Output_8X,
                           ttl_simple.ClockGen)

        for i in (1, 2):
            sfp_ctl = self.platform.request("sfp_ctl", i)
            phy = ttl_simple.Output(sfp_ctl.led)
            self.submodules += phy
            self.rtio_channels.append(rtio.Channel.from_phy(phy))

        eem.Zotino.add_std(self, 7, ttl_serdes_7series.Output_8X)

        self.config["HAS_RTIO_LOG"] = None
        self.config["RTIO_LOG_CHANNEL"] = len(self.rtio_channels)
        self.rtio_channels.append(rtio.LogChannel())

        self.add_rtio(self.rtio_channels)


class HUB(_StandaloneBase):
    """HUB Kasli variant

    F.k.a. hub-krutzik, luh-ospelkaus-13, and luh-ospelkaus-14
    in the artiq-setup repository
    """
    def __init__(self, hw_rev=None, **kwargs):
        if hw_rev is None:
            hw_rev = "v1.1"
        _StandaloneBase.__init__(self, hw_rev=hw_rev, **kwargs)

        self.config["SI5324_AS_SYNTHESIZER"] = None
        # self.config["SI5324_EXT_REF"] = None
        self.config["RTIO_FREQUENCY"] = "125.0"
        if hw_rev == "v1.0":
            # EEM clock fan-out from Si5324, not MMCX
            self.comb += self.platform.request("clk_sel").eq(1)

        self.rtio_channels = []
        eem.DIO.add_std(self, 0,
            ttl_serdes_7series.InOut_8X, ttl_serdes_7series.Output_8X)
        eem.DIO.add_std(self, 1,
            ttl_serdes_7series.Output_8X, ttl_serdes_7series.Output_8X)
        eem.DIO.add_std(self, 2,
            ttl_serdes_7series.Output_8X, ttl_serdes_7series.Output_8X)
        eem.Sampler.add_std(self, 3, None, ttl_serdes_7series.Output_8X)
        eem.Urukul.add_std(self, 4, None, ttl_serdes_7series.Output_8X,
                           ttl_simple.ClockGen)
        eem.Urukul.add_std(self, 5, None, ttl_serdes_7series.Output_8X,
                           ttl_simple.ClockGen)
        eem.Urukul.add_std(self, 6, None, ttl_serdes_7series.Output_8X,
                           ttl_simple.ClockGen)

        for i in (1, 2):
            sfp_ctl = self.platform.request("sfp_ctl", i)
            phy = ttl_simple.Output(sfp_ctl.led)
            self.submodules += phy
            self.rtio_channels.append(rtio.Channel.from_phy(phy))

        eem.Zotino.add_std(self, 7, ttl_serdes_7series.Output_8X)

        self.config["HAS_RTIO_LOG"] = None
        self.config["RTIO_LOG_CHANNEL"] = len(self.rtio_channels)
        self.rtio_channels.append(rtio.LogChannel())

        self.add_rtio(self.rtio_channels)


class LUH(_StandaloneBase):
    """LUH Kasli variant

    F.k.a. luh-ospelkaus-16, luh-ospelkaus-18 in the artiq-setup repository
    """
    def __init__(self, hw_rev=None, **kwargs):
        if hw_rev is None:
            hw_rev = "v1.1"
        _StandaloneBase.__init__(self, hw_rev=hw_rev, **kwargs)

        self.config["SI5324_AS_SYNTHESIZER"] = None
        # self.config["SI5324_EXT_REF"] = None
        self.config["RTIO_FREQUENCY"] = "125.0"
        if hw_rev == "v1.0":
            # EEM clock fan-out from Si5324, not MMCX
            self.comb += self.platform.request("clk_sel").eq(1)

        self.rtio_channels = []
        self.grabber_csr_group = []
        eem.DIO.add_std(self, 0,
            ttl_serdes_7series.InOut_8X, ttl_serdes_7series.Output_8X)
        eem.DIO.add_std(self, 1,
            ttl_serdes_7series.Output_8X, ttl_serdes_7series.Output_8X)
        eem.DIO.add_std(self, 2,
            ttl_serdes_7series.Output_8X, ttl_serdes_7series.Output_8X)
        eem.Sampler.add_std(self, 3, None, ttl_serdes_7series.Output_8X)
        eem.Urukul.add_std(self, 4, None, ttl_serdes_7series.Output_8X,
                           ttl_simple.ClockGen)
        eem.Urukul.add_std(self, 5, None, ttl_serdes_7series.Output_8X,
                           ttl_simple.ClockGen)
        eem.Grabber.add_std(self, 6)

        for i in (1, 2):
            sfp_ctl = self.platform.request("sfp_ctl", i)
            phy = ttl_simple.Output(sfp_ctl.led)
            self.submodules += phy
            self.rtio_channels.append(rtio.Channel.from_phy(phy))

        eem.Zotino.add_std(self, 7, ttl_serdes_7series.Output_8X)

        self.config["HAS_RTIO_LOG"] = None
        self.config["RTIO_LOG_CHANNEL"] = len(self.rtio_channels)
        self.rtio_channels.append(rtio.LogChannel())

        self.add_rtio(self.rtio_channels)
        self.config["HAS_GRABBER"] = None
        self.add_csr_group("grabber", self.grabber_csr_group)
        self.platform.add_false_path_constraints(
            self.rtio_crg.cd_rtio.clk, self.grabber0.deserializer.cd_cl.clk)


class Tester(_StandaloneBase):
    """
    Configuration for CI tests. Contains the maximum number of different EEMs.
    """
    def __init__(self, hw_rev=None, **kwargs):
        if hw_rev is None:
            hw_rev = "v1.1"
        _StandaloneBase.__init__(self, hw_rev=hw_rev, **kwargs)

        self.config["SI5324_AS_SYNTHESIZER"] = None
        # self.config["SI5324_EXT_REF"] = None
        self.config["RTIO_FREQUENCY"] = "125.0"
        if hw_rev == "v1.0":
            # EEM clock fan-out from Si5324, not MMCX
            self.comb += self.platform.request("clk_sel").eq(1)

        self.rtio_channels = []
        self.grabber_csr_group = []
        eem.DIO.add_std(self, 5,
            ttl_serdes_7series.InOut_8X, ttl_serdes_7series.Output_8X,
            edge_counter_cls=edge_counter.SimpleEdgeCounter)
        eem.Urukul.add_std(self, 0, 1, ttl_serdes_7series.Output_8X,
                           ttl_simple.ClockGen)
        eem.Sampler.add_std(self, 3, 2, ttl_serdes_7series.Output_8X)
        eem.Zotino.add_std(self, 4, ttl_serdes_7series.Output_8X)
        eem.Grabber.add_std(self, 6)
        eem.Urukul.add_std(self, 7, None, ttl_serdes_7series.Output_8X,
                           ttl_simple.ClockGen)
        eem.DIO.add_std(self, 8,
            ttl_serdes_7series.Output_8X, ttl_serdes_7series.Output_8X)
        eem.DIO.add_std(self, 9,
            ttl_serdes_7series.Output_8X, ttl_serdes_7series.Output_8X)
        eem.Sampler.add_std(self, 10, None, ttl_serdes_7series.Output_8X)
        eem.Zotino.add_std(self, 11, ttl_serdes_7series.Output_8X)

        for i in (1, 2):
            sfp_ctl = self.platform.request("sfp_ctl", i)
            phy = ttl_simple.Output(sfp_ctl.led)
            self.submodules += phy
            self.rtio_channels.append(rtio.Channel.from_phy(phy))

        self.config["HAS_RTIO_LOG"] = None
        self.config["RTIO_LOG_CHANNEL"] = len(self.rtio_channels)
        self.rtio_channels.append(rtio.LogChannel())
        self.add_rtio(self.rtio_channels)

        self.config["HAS_GRABBER"] = None
        self.add_csr_group("grabber", self.grabber_csr_group)
        self.platform.add_false_path_constraints(
            self.rtio_crg.cd_rtio.clk, self.grabber0.deserializer.cd_cl.clk)


class _RTIOClockMultiplier(Module, AutoCSR):
    def __init__(self, rtio_clk_freq):
        self.pll_reset = CSRStorage(reset=1)
        self.pll_locked = CSRStatus()
        self.clock_domains.cd_rtiox4 = ClockDomain(reset_less=True)

        # See "Global Clock Network Deskew Using Two BUFGs" in ug472.
        clkfbout = Signal()
        clkfbin = Signal()
        rtiox4_clk = Signal()
        pll_locked = Signal()
        self.specials += [
            Instance("MMCME2_BASE",
                p_CLKIN1_PERIOD=1e9/rtio_clk_freq,
                i_CLKIN1=ClockSignal("rtio"),
                i_RST=self.pll_reset.storage,
                o_LOCKED=pll_locked,

                p_CLKFBOUT_MULT_F=8.0, p_DIVCLK_DIVIDE=1,

                o_CLKFBOUT=clkfbout, i_CLKFBIN=clkfbin,

                p_CLKOUT0_DIVIDE_F=2.0, o_CLKOUT0=rtiox4_clk,
            ),
            Instance("BUFG", i_I=clkfbout, o_O=clkfbin),
            Instance("BUFG", i_I=rtiox4_clk, o_O=self.cd_rtiox4.clk),

            MultiReg(pll_locked, self.pll_locked.status)
        ]


class _MasterBase(MiniSoC, AMPSoC):
    mem_map = {
        "cri_con":       0x10000000,
        "rtio":          0x20000000,
        "rtio_dma":      0x30000000,
        "drtioaux":      0x50000000,
        "mailbox":       0x70000000
    }
    mem_map.update(MiniSoC.mem_map)

    def __init__(self, rtio_clk_freq=150e6, **kwargs):
        MiniSoC.__init__(self,
                         cpu_type="or1k",
                         sdram_controller_type="minicon",
                         l2_size=128*1024,
                         ethmac_nrxslots=4,
                         ethmac_ntxslots=4,
                         **kwargs)
        AMPSoC.__init__(self)
        add_identifier(self)

        platform = self.platform

        i2c = self.platform.request("i2c")
        self.submodules.i2c = gpio.GPIOTristate([i2c.scl, i2c.sda])
        self.csr_devices.append("i2c")
        self.config["I2C_BUS_COUNT"] = 1
        self.config["HAS_SI5324"] = None
        self.config["SI5324_SOFT_RESET"] = None
        self.config["SI5324_AS_SYNTHESIZER"] = None
        self.config["RTIO_FREQUENCY"] = str(rtio_clk_freq/1e6)

        sfp_ctls = [platform.request("sfp_ctl", i) for i in range(1, 3)]
        self.comb += [sc.tx_disable.eq(0) for sc in sfp_ctls]
        self.submodules.drtio_transceiver = gtp_7series.GTP(
            qpll_channel=self.drtio_qpll_channel,
            data_pads=[platform.request("sfp", i) for i in range(1, 3)],
            sys_clk_freq=self.clk_freq,
            rtio_clk_freq=rtio_clk_freq)
        self.csr_devices.append("drtio_transceiver")
        self.sync += self.disable_si5324_ibuf.eq(
            ~self.drtio_transceiver.stable_clkin.storage)
        self.comb += [sfp_ctl.led.eq(channel.rx_ready)
            for sfp_ctl, channel in zip(sfp_ctls, self.drtio_transceiver.channels)]

        self.submodules.rtio_tsc = rtio.TSC("async", glbl_fine_ts_width=3)

        drtio_csr_group = []
        drtioaux_csr_group = []
        drtioaux_memory_group = []
        self.drtio_cri = []
        for i in range(2):
            core_name = "drtio" + str(i)
            coreaux_name = "drtioaux" + str(i)
            memory_name = "drtioaux" + str(i) + "_mem"
            drtio_csr_group.append(core_name)
            drtioaux_csr_group.append(coreaux_name)
            drtioaux_memory_group.append(memory_name)

            cdr = ClockDomainsRenamer({"rtio_rx": "rtio_rx" + str(i)})

            core = cdr(DRTIOMaster(self.rtio_tsc, self.drtio_transceiver.channels[i]))
            setattr(self.submodules, core_name, core)
            self.drtio_cri.append(core.cri)
            self.csr_devices.append(core_name)

            coreaux = cdr(DRTIOAuxController(core.link_layer))
            setattr(self.submodules, coreaux_name, coreaux)
            self.csr_devices.append(coreaux_name)

            memory_address = self.mem_map["drtioaux"] + 0x800*i
            self.add_wb_slave(memory_address, 0x800,
                              coreaux.bus)
            self.add_memory_region(memory_name, memory_address | self.shadow_base, 0x800)
        self.config["HAS_DRTIO"] = None
        self.config["HAS_DRTIO_ROUTING"] = None
        self.add_csr_group("drtio", drtio_csr_group)
        self.add_csr_group("drtioaux", drtioaux_csr_group)
        self.add_memory_group("drtioaux_mem", drtioaux_memory_group)

        rtio_clk_period = 1e9/rtio_clk_freq
        gtp = self.drtio_transceiver.gtps[0]
        platform.add_period_constraint(gtp.txoutclk, rtio_clk_period)
        platform.add_period_constraint(gtp.rxoutclk, rtio_clk_period)
        platform.add_false_path_constraints(
            self.crg.cd_sys.clk,
            gtp.txoutclk, gtp.rxoutclk)
        for gtp in self.drtio_transceiver.gtps[1:]:
            platform.add_period_constraint(gtp.rxoutclk, rtio_clk_period)
            platform.add_false_path_constraints(
                self.crg.cd_sys.clk, gtp.rxoutclk)

        self.submodules.rtio_crg = _RTIOClockMultiplier(rtio_clk_freq)
        self.csr_devices.append("rtio_crg")
        fix_serdes_timing_path(platform)

    def add_rtio(self, rtio_channels):
        self.submodules.rtio_moninj = rtio.MonInj(rtio_channels)
        self.csr_devices.append("rtio_moninj")

        self.submodules.rtio_core = rtio.Core(self.rtio_tsc, rtio_channels)
        self.csr_devices.append("rtio_core")

        self.submodules.rtio = rtio.KernelInitiator(self.rtio_tsc)
        self.submodules.rtio_dma = ClockDomainsRenamer("sys_kernel")(
            rtio.DMA(self.get_native_sdram_if()))
        self.register_kernel_cpu_csrdevice("rtio")
        self.register_kernel_cpu_csrdevice("rtio_dma")
        self.submodules.cri_con = rtio.CRIInterconnectShared(
            [self.rtio.cri, self.rtio_dma.cri],
            [self.rtio_core.cri] + self.drtio_cri,
            enable_routing=True)
        self.register_kernel_cpu_csrdevice("cri_con")
        self.submodules.routing_table = rtio.RoutingTableAccess(self.cri_con)
        self.csr_devices.append("routing_table")

        self.submodules.rtio_analyzer = rtio.Analyzer(self.rtio_tsc, self.cri_con.switch.slave,
                                                      self.get_native_sdram_if())
        self.csr_devices.append("rtio_analyzer")

    # Never running out of stupid features, GTs on A7 make you pack
    # unrelated transceiver PLLs into one GTPE2_COMMON yourself.
    def create_qpll(self):
        # The GTP acts up if you send any glitch to its
        # clock input, even while the PLL is held in reset.
        self.disable_si5324_ibuf = Signal(reset=1)
        self.disable_si5324_ibuf.attr.add("no_retiming")
        si5324_clkout = self.platform.request("si5324_clkout")
        si5324_clkout_buf = Signal()
        self.specials += Instance("IBUFDS_GTE2",
            i_CEB=self.disable_si5324_ibuf,
            i_I=si5324_clkout.p, i_IB=si5324_clkout.n,
            o_O=si5324_clkout_buf)
        # Note precisely the rules Xilinx made up:
        # refclksel=0b001 GTREFCLK0 selected
        # refclksel=0b010 GTREFCLK1 selected
        # but if only one clock is used, then it must be 001.
        qpll_drtio_settings = QPLLSettings(
            refclksel=0b001,
            fbdiv=4,
            fbdiv_45=5,
            refclk_div=1)
        qpll_eth_settings = QPLLSettings(
            refclksel=0b010,
            fbdiv=4,
            fbdiv_45=5,
            refclk_div=1)
        qpll = QPLL(si5324_clkout_buf, qpll_drtio_settings,
                    self.crg.clk125_buf, qpll_eth_settings)
        self.submodules += qpll
        self.drtio_qpll_channel, self.ethphy_qpll_channel = qpll.channels


class _SatelliteBase(BaseSoC):
    mem_map = {
        "drtioaux": 0x50000000,
    }
    mem_map.update(BaseSoC.mem_map)

    def __init__(self, rtio_clk_freq=150e6, **kwargs):
        BaseSoC.__init__(self,
                 cpu_type="or1k",
                 sdram_controller_type="minicon",
                 l2_size=128*1024,
                 **kwargs)
        add_identifier(self)

        platform = self.platform

        disable_si5324_ibuf = Signal(reset=1)
        disable_si5324_ibuf.attr.add("no_retiming")
        si5324_clkout = platform.request("si5324_clkout")
        si5324_clkout_buf = Signal()
        self.specials += Instance("IBUFDS_GTE2",
            i_CEB=disable_si5324_ibuf,
            i_I=si5324_clkout.p, i_IB=si5324_clkout.n,
            o_O=si5324_clkout_buf)
        qpll_drtio_settings = QPLLSettings(
            refclksel=0b001,
            fbdiv=4,
            fbdiv_45=5,
            refclk_div=1)
        qpll = QPLL(si5324_clkout_buf, qpll_drtio_settings)
        self.submodules += qpll

        sfp_ctls = [platform.request("sfp_ctl", i) for i in range(3)]
        self.comb += [sc.tx_disable.eq(0) for sc in sfp_ctls]
        self.submodules.drtio_transceiver = gtp_7series.GTP(
            qpll_channel=qpll.channels[0],
            data_pads=[platform.request("sfp", i) for i in range(3)],
            sys_clk_freq=self.clk_freq,
            rtio_clk_freq=rtio_clk_freq)
        self.csr_devices.append("drtio_transceiver")
        self.sync += disable_si5324_ibuf.eq(
            ~self.drtio_transceiver.stable_clkin.storage)
        self.comb += [sfp_ctl.led.eq(channel.rx_ready)
            for sfp_ctl, channel in zip(sfp_ctls, self.drtio_transceiver.channels)]

        self.submodules.rtio_tsc = rtio.TSC("sync", glbl_fine_ts_width=3)

        drtioaux_csr_group = []
        drtioaux_memory_group = []
        drtiorep_csr_group = []
        self.drtio_cri = []
        for i in range(3):
            coreaux_name = "drtioaux" + str(i)
            memory_name = "drtioaux" + str(i) + "_mem"
            drtioaux_csr_group.append(coreaux_name)
            drtioaux_memory_group.append(memory_name)

            cdr = ClockDomainsRenamer({"rtio_rx": "rtio_rx" + str(i)})

            if i == 0:
                self.submodules.rx_synchronizer = cdr(XilinxRXSynchronizer())
                core = cdr(DRTIOSatellite(
                    self.rtio_tsc, self.drtio_transceiver.channels[i],
                    self.rx_synchronizer))
                self.submodules.drtiosat = core
                self.csr_devices.append("drtiosat")
            else:
                corerep_name = "drtiorep" + str(i-1)
                drtiorep_csr_group.append(corerep_name)

                core = cdr(DRTIORepeater(
                    self.rtio_tsc, self.drtio_transceiver.channels[i]))
                setattr(self.submodules, corerep_name, core)
                self.drtio_cri.append(core.cri)
                self.csr_devices.append(corerep_name)

            coreaux = cdr(DRTIOAuxController(core.link_layer))
            setattr(self.submodules, coreaux_name, coreaux)
            self.csr_devices.append(coreaux_name)

            memory_address = self.mem_map["drtioaux"] + 0x800*i
            self.add_wb_slave(memory_address, 0x800,
                              coreaux.bus)
            self.add_memory_region(memory_name, memory_address | self.shadow_base, 0x800)
        self.config["HAS_DRTIO"] = None
        self.config["HAS_DRTIO_ROUTING"] = None
        self.add_csr_group("drtioaux", drtioaux_csr_group)
        self.add_memory_group("drtioaux_mem", drtioaux_memory_group)
        self.add_csr_group("drtiorep", drtiorep_csr_group)

        self.config["RTIO_FREQUENCY"] = str(rtio_clk_freq/1e6)
        self.submodules.siphaser = SiPhaser7Series(
            si5324_clkin=platform.request("si5324_clkin"),
            rx_synchronizer=self.rx_synchronizer,
            ref_clk=self.crg.clk125_div2, ref_div2=True,
            rtio_clk_freq=rtio_clk_freq)
        platform.add_false_path_constraints(
            self.crg.cd_sys.clk, self.siphaser.mmcm_freerun_output)
        self.csr_devices.append("siphaser")
        i2c = self.platform.request("i2c")
        self.submodules.i2c = gpio.GPIOTristate([i2c.scl, i2c.sda])
        self.csr_devices.append("i2c")
        self.config["I2C_BUS_COUNT"] = 1
        self.config["HAS_SI5324"] = None
        self.config["SI5324_SOFT_RESET"] = None

        rtio_clk_period = 1e9/rtio_clk_freq
        gtp = self.drtio_transceiver.gtps[0]
        platform.add_period_constraint(gtp.txoutclk, rtio_clk_period)
        platform.add_period_constraint(gtp.rxoutclk, rtio_clk_period)
        platform.add_false_path_constraints(
            self.crg.cd_sys.clk,
            gtp.txoutclk, gtp.rxoutclk)
        for gtp in self.drtio_transceiver.gtps[1:]:
            platform.add_period_constraint(gtp.rxoutclk, rtio_clk_period)
            platform.add_false_path_constraints(
                self.crg.cd_sys.clk, gtp.rxoutclk)

        self.submodules.rtio_crg = _RTIOClockMultiplier(rtio_clk_freq)
        self.csr_devices.append("rtio_crg")
        fix_serdes_timing_path(platform)

    def add_rtio(self, rtio_channels):
        self.submodules.rtio_moninj = rtio.MonInj(rtio_channels)
        self.csr_devices.append("rtio_moninj")

        self.submodules.local_io = SyncRTIO(self.rtio_tsc, rtio_channels)
        self.comb += self.drtiosat.async_errors.eq(self.local_io.async_errors)
        self.submodules.cri_con = rtio.CRIInterconnectShared(
            [self.drtiosat.cri],
            [self.local_io.cri] + self.drtio_cri,
            mode="sync", enable_routing=True)
        self.csr_devices.append("cri_con")
        self.submodules.routing_table = rtio.RoutingTableAccess(self.cri_con)
        self.csr_devices.append("routing_table")


class Master(_MasterBase):
    def __init__(self, hw_rev=None, **kwargs):
        if hw_rev is None:
            hw_rev = "v1.1"
        _MasterBase.__init__(self, hw_rev=hw_rev, **kwargs)

        self.rtio_channels = []

        phy = ttl_simple.Output(self.platform.request("user_led", 0))
        self.submodules += phy
        self.rtio_channels.append(rtio.Channel.from_phy(phy))
        # matches Tester EEM numbers
        eem.DIO.add_std(self, 5,
            ttl_serdes_7series.InOut_8X, ttl_serdes_7series.Output_8X)
        eem.Urukul.add_std(self, 1, 0, ttl_serdes_7series.Output_8X)

        self.config["HAS_RTIO_LOG"] = None
        self.config["RTIO_LOG_CHANNEL"] = len(self.rtio_channels)
        self.rtio_channels.append(rtio.LogChannel())

        self.add_rtio(self.rtio_channels)


class Satellite(_SatelliteBase):
    def __init__(self, hw_rev=None, **kwargs):
        if hw_rev is None:
            hw_rev = "v1.1"
        _SatelliteBase.__init__(self, hw_rev=hw_rev, **kwargs)

        self.rtio_channels = []
        phy = ttl_simple.Output(self.platform.request("user_led", 0))
        self.submodules += phy
        self.rtio_channels.append(rtio.Channel.from_phy(phy))
        # matches Tester EEM numbers
        eem.DIO.add_std(self, 5,
            ttl_serdes_7series.InOut_8X, ttl_serdes_7series.Output_8X)

        self.add_rtio(self.rtio_channels)


class VLBAIMaster(_MasterBase):
    def __init__(self, hw_rev=None, *args, **kwargs):
        if hw_rev is None:
            hw_rev = "v1.1"
        _MasterBase.__init__(self, rtio_clk_freq=125e6, hw_rev=hw_rev, *args,
                             **kwargs)

        self.rtio_channels = []
        eem.DIO.add_std(self, 0,
            ttl_serdes_7series.InOut_8X, ttl_serdes_7series.Output_8X)
        eem.DIO.add_std(self, 1,
            ttl_serdes_7series.Output_8X, ttl_serdes_7series.Output_8X)
        eem.DIO.add_std(self, 2,
            ttl_serdes_7series.Output_8X, ttl_serdes_7series.Output_8X)
        eem.Sampler.add_std(self, 3, None, ttl_serdes_7series.Output_8X)
        eem.Urukul.add_std(self, 5, 4, ttl_serdes_7series.Output_8X)
        eem.Urukul.add_std(self, 6, None, ttl_serdes_7series.Output_8X)

        for i in (0, 1):
            phy = ttl_simple.Output(self.platform.request("user_led", i))
            self.submodules += phy
            self.rtio_channels.append(rtio.Channel.from_phy(phy))

        eem.Zotino.add_std(self, 7, ttl_serdes_7series.Output_8X)

        self.config["HAS_RTIO_LOG"] = None
        self.config["RTIO_LOG_CHANNEL"] = len(self.rtio_channels)
        self.rtio_channels.append(rtio.LogChannel())

        self.add_rtio(self.rtio_channels)


class VLBAISatellite(_SatelliteBase):
    def __init__(self, hw_rev=None, *args, **kwargs):
        if hw_rev is None:
            hw_rev = "v1.1"
        _SatelliteBase.__init__(self, rtio_clk_freq=125e6, hw_rev=hw_rev,
                                *args, **kwargs)

        self.rtio_channels = []
        eem.DIO.add_std(self, 0,
            ttl_serdes_7series.InOut_8X, ttl_serdes_7series.Output_8X)
        eem.DIO.add_std(self, 1,
            ttl_serdes_7series.Output_8X, ttl_serdes_7series.Output_8X)
        eem.DIO.add_std(self, 2,
            ttl_serdes_7series.Output_8X, ttl_serdes_7series.Output_8X)
        eem.Sampler.add_std(self, 3, None, ttl_serdes_7series.Output_8X)
        eem.Urukul.add_std(self, 5, 4, ttl_serdes_7series.Output_8X)
        eem.Urukul.add_std(self, 6, None, ttl_serdes_7series.Output_8X)

        for i in (0, 1):
            phy = ttl_simple.Output(self.platform.request("user_led", i))
            self.submodules += phy
            self.rtio_channels.append(rtio.Channel.from_phy(phy))

        eem.Zotino.add_std(self, 7, ttl_serdes_7series.Output_8X)

        self.add_rtio(self.rtio_channels)


VARIANTS = {cls.__name__.lower(): cls for cls in [
    Opticlock, SUServo, PTB, PTB2, HUB, LUH,
    SYSU, MITLL, MITLL2, USTC, Tsinghua, Tsinghua2, WIPM, NUDT,
    VLBAIMaster, VLBAISatellite, Tester, Master, Satellite]}


def main():
    parser = argparse.ArgumentParser(
        description="ARTIQ device binary builder for Kasli systems")
    builder_args(parser)
    soc_kasli_args(parser)
    parser.set_defaults(output_dir="artiq_kasli")
<<<<<<< HEAD
    variants = {cls.__name__.lower(): cls for cls in [
        Opticlock, SUServo, SYSU, MITLL, MITLL2, USTC, Tsinghua, Tsinghua2, WIPM, NUDT, PTB, HUB, LUH,
        VLBAIMaster, VLBAISatellite, Tester, Master, Satellite, BrittonLabA]}
=======
>>>>>>> 4e142dfb
    parser.add_argument("-V", "--variant", default="opticlock",
                        help="variant: {} (default: %(default)s)".format(
                            "/".join(sorted(VARIANTS.keys()))))
    args = parser.parse_args()

    variant = args.variant.lower()
    try:
        cls = VARIANTS[variant]
    except KeyError:
        raise SystemExit("Invalid variant (-V/--variant)")

    soc = cls(**soc_kasli_argdict(args))
    build_artiq_soc(soc, builder_argdict(args))


if __name__ == "__main__":
    main()<|MERGE_RESOLUTION|>--- conflicted
+++ resolved
@@ -1231,7 +1231,7 @@
 VARIANTS = {cls.__name__.lower(): cls for cls in [
     Opticlock, SUServo, PTB, PTB2, HUB, LUH,
     SYSU, MITLL, MITLL2, USTC, Tsinghua, Tsinghua2, WIPM, NUDT,
-    VLBAIMaster, VLBAISatellite, Tester, Master, Satellite]}
+    VLBAIMaster, VLBAISatellite, Tester, Master, Satellite, BrittonLabA]}
 
 
 def main():
@@ -1240,12 +1240,6 @@
     builder_args(parser)
     soc_kasli_args(parser)
     parser.set_defaults(output_dir="artiq_kasli")
-<<<<<<< HEAD
-    variants = {cls.__name__.lower(): cls for cls in [
-        Opticlock, SUServo, SYSU, MITLL, MITLL2, USTC, Tsinghua, Tsinghua2, WIPM, NUDT, PTB, HUB, LUH,
-        VLBAIMaster, VLBAISatellite, Tester, Master, Satellite, BrittonLabA]}
-=======
->>>>>>> 4e142dfb
     parser.add_argument("-V", "--variant", default="opticlock",
                         help="variant: {} (default: %(default)s)".format(
                             "/".join(sorted(VARIANTS.keys()))))
