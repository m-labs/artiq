--- conflicted
+++ resolved
@@ -75,16 +75,7 @@
     let ipv4_addr;
     match config::read_str("ip", |r| r.map(|s| s.parse())) {
         Ok(Ok(addr)) => ipv4_addr = addr,
-<<<<<<< HEAD
-        _ => {
-            #[cfg(soc_platform = "kasli")]
-            { ipv4_addr = IpAddress::v4(192, 168, 1, 70); }
-            #[cfg(soc_platform = "kc705")]
-            { ipv4_addr = IpAddress::v4(192, 168, 1, 50); }
-        }
-=======
         _ => ipv4_addr = Ipv4AddrConfig::UseDhcp,
->>>>>>> 69b64268
     }
 
     let ipv6_ll_addr = IpAddress::v6(
