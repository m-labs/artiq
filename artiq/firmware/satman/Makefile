--- conflicted
+++ resolved
@@ -8,11 +8,8 @@
 LDFLAGS += \
 	-L../libunwind
 
-<<<<<<< HEAD
-=======
 RUSTFLAGS += -Cpanic=unwind
 
->>>>>>> 19132ae0
 all:: satman.bin satman.fbi
 
 .PHONY: $(RUSTOUT)/libsatman.a
