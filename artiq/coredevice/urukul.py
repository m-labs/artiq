from __future__ import annotations

from numpy import int32, int64

from artiq.language.core import *
from artiq.language.units import us, ms

from artiq.coredevice.core import Core
from artiq.coredevice.spi2 import *
from artiq.coredevice.ttl import TTLOut, TTLClockGen


SPI_CONFIG = (
    0 * SPI_OFFLINE
    | 0 * SPI_END
    | 0 * SPI_INPUT
    | 1 * SPI_CS_POLARITY
    | 0 * SPI_CLK_POLARITY
    | 0 * SPI_CLK_PHASE
    | 0 * SPI_LSB_FIRST
    | 0 * SPI_HALF_DUPLEX
)

# SPI clock write and read dividers
SPIT_CFG_WR = 2
SPIT_CFG_RD = 16
# 30 MHz fmax, 20 ns setup, 40 ns shift to latch (limiting)
SPIT_ATT_WR = 6
SPIT_ATT_RD = 16
SPIT_DDS_WR = 2
SPIT_DDS_RD = 16

# CFG configuration register bit offsets
CFG_RF_SW = 0
CFG_LED = 4
CFG_PROFILE = 8
CFG_IO_UPDATE = 12
CFG_MASK_NU = 13
CFG_CLK_SEL0 = 17
CFG_CLK_SEL1 = 21
CFG_SYNC_SEL = 18
CFG_RST = 19
CFG_IO_RST = 20
CFG_CLK_DIV = 22

# STA status register bit offsets
STA_RF_SW = 0
STA_SMP_ERR = 4
STA_PLL_LOCK = 8
STA_IFC_MODE = 12
STA_PROTO_REV = 16

# supported hardware and CPLD code version
STA_PROTO_REV_8 = 0x08  # See NAC3TODO below for more details
STA_PROTO_REV_9 = 0x09

# chip select (decoded)
CS_CFG = 1
CS_ATT = 2
CS_DDS_MULTI = 3
CS_DDS_CH0 = 4
CS_DDS_CH1 = 5
CS_DDS_CH2 = 6
CS_DDS_CH3 = 7

# Default profile
DEFAULT_PROFILE = 7


@portable
def urukul_sta_rf_sw(sta: int32) -> int32:
    """Return the RF switch status from Urukul status register value."""
    return (sta >> STA_RF_SW) & 0xF


@portable
def urukul_sta_smp_err(sta: int32) -> int32:
    """Return the SMP_ERR status from Urukul status register value."""
    return (sta >> STA_SMP_ERR) & 0xF


@portable
def urukul_sta_pll_lock(sta: int32) -> int32:
    """Return the PLL_LOCK status from Urukul status register value."""
    return (sta >> STA_PLL_LOCK) & 0xF


@portable
def urukul_sta_ifc_mode(sta: int32) -> int32:
    """Return the IFC_MODE status from Urukul status register value."""
    return (sta >> STA_IFC_MODE) & 0xF


@portable
def urukul_sta_proto_rev(sta: int32) -> int32:
    """Return the PROTO_REV value from Urukul status register value."""
    return (sta >> STA_PROTO_REV) & 0x7F


# NAC3TODO
'''
@compile
class ProtoRev8:
    """
    Implementation of the CPLD for Urkul ProtoRev8.
    """

    # ProtoRev8 CFG configuration register bit offsets
    CFG_IO_UPDATE: Kernel[int32] = 12
    CFG_MASK_NU: Kernel[int32] = 13
    CFG_CLK_SEL0: Kernel[int32] = 17
    CFG_CLK_SEL1: Kernel[int32] = 21
    CFG_SYNC_SEL: Kernel[int32] = 18
    CFG_RST: Kernel[int32] = 19
    CFG_IO_RST: Kernel[int32] = 20
    CFG_CLK_DIV: Kernel[int32] = 22

    @portable
    def urukul_cfg(
        self,
        rf_sw: int32,
        led: int32,
        profile: int32,
        io_update: int32,
        mask_nu: int32,
        clk_sel: int32,
        sync_sel: int32,
        rst: int32,
        io_rst: int32,
        clk_div: int32,
    ) -> int64:
        """Build Urukul CPLD configuration register"""
        return int64(
            (rf_sw << CFG_RF_SW)
            | (led << CFG_LED)
            | (profile << CFG_PROFILE)
            | (io_update << ProtoRev8.CFG_IO_UPDATE)
            | (mask_nu << ProtoRev8.CFG_MASK_NU)
            | ((clk_sel & 0x01) << ProtoRev8.CFG_CLK_SEL0)
            | ((clk_sel & 0x02) << (ProtoRev8.CFG_CLK_SEL1 - 1))
            | (sync_sel << ProtoRev8.CFG_SYNC_SEL)
            | (rst << ProtoRev8.CFG_RST)
            | (io_rst << ProtoRev8.CFG_IO_RST)
            | (clk_div << ProtoRev8.CFG_CLK_DIV)
        )

    @kernel
    def cfg_write(self, cpld: CPLD, cfg: int64):
        """Write to the configuration register.
        See :func:`urukul_cfg` for possible flags.
        :param cfg: 24-bit data to be written. Will be stored at
            :attr:`cfg_reg`.
        """
        cpld.bus.set_config_mu(SPI_CONFIG | SPI_END, 24, SPIT_CFG_WR, CS_CFG)
        cpld.bus.write(int32(cfg) << 8)
        cpld.cfg_reg = int64(cfg)

    @kernel
    def sta_read(self, cpld: CPLD) -> int32:
        """Read the status register.
        Use any of the following functions to extract values:
            * :func:`urukul_sta_rf_sw`
            * :func:`urukul_sta_smp_err`
            * :func:`urukul_sta_pll_lock`
            * :func:`urukul_sta_ifc_mode`
            * :func:`urukul_sta_proto_rev`
        :return: The status register value.
        """
        cpld.bus.set_config_mu(
            SPI_CONFIG | SPI_END | SPI_INPUT, 24, SPIT_CFG_RD, CS_CFG
        )
        cpld.bus.write(int32(cpld.cfg_reg << 8))
        return cpld.bus.read()

    @kernel
    def init(self, cpld: CPLD):
        """Initialize Urukul with ProtoRev8.
        Resets the DDS I/O interface.
        Does not pulse the DDS ``MASTER_RESET`` as that confuses the AD9910.
        """
<<<<<<< HEAD
        if urukul_sta_proto_rev(self.sta_read(cpld)) != STA_PROTO_REV_8:
            raise ValueError("Urukul proto_rev mismatch")
        cfg = cpld.cfg_reg
        # Don't pulse MASTER_RESET (m-labs/artiq#940)
        cpld.cfg_reg = (
            cfg | int64(0 << ProtoRev8.CFG_RST) | int64(1 << ProtoRev8.CFG_IO_RST)
        )
        cpld.core.delay(100.0 * us)  # reset, slack
=======
        cfg = cpld.cfg_reg
        # Don't pulse MASTER_RESET (m-labs/artiq#940)
        cpld.cfg_reg = cfg | (0 << ProtoRev8.CFG_RST) | (1 << ProtoRev8.CFG_IO_RST)
        if blind:
            cpld.cfg_write(cpld.cfg_reg)
        elif urukul_sta_proto_rev(self.sta_read(cpld))!= STA_PROTO_REV_8:
            raise ValueError("Urukul proto_rev mismatch")
        delay(100 * us)  # reset, slack
>>>>>>> 1e1fb3a4
        cpld.cfg_write(cfg)
        if bool(cpld.sync_div):
            at_mu(now_mu() & ~int64(0xF))  # align to RTIO/2
            cpld.set_sync_div(cpld.sync_div)  # 125 MHz/2 = 1 GHz/16
        cpld.core.delay(1.0 * ms)  # DDS wake up

    @kernel
    def io_rst(self, cpld: CPLD):
        """Pulse IO_RST"""
        cpld.cfg_write(cpld.cfg_reg | int64(1 << ProtoRev8.CFG_IO_RST))
        cpld.cfg_write(cpld.cfg_reg & ~int64(1 << ProtoRev8.CFG_IO_RST))

    @kernel
    def set_profile(self, cpld: CPLD, channel: int32, profile: int32):
        """Set the PROFILE pins.
        The PROFILE pins are common to all four DDS channels.
        :param channel: Channel index (0-3). Unused (here for backwards compatability).
        :param profile: PROFILE pins in numeric representation (0-7).
        """
        cfg = int32(cpld.cfg_reg) & ~(7 << CFG_PROFILE)
        cfg |= (profile & 7) << CFG_PROFILE
        cpld.cfg_write(int64(cfg))

    @kernel
    def _configure_bit(self, cpld: CPLD, bit_offset: int32, channel: int32, on: bool):
        """Configure a single bit in the configuration register.
        :param bit_offset: Base bit offset for the configuration type
        :param channel: Channel index (0-3)
        :param on: Switch value
        """
        c = cpld.cfg_reg
        if on:
            c |= int64(1 << (bit_offset + channel))
        else:
            c &= ~int64(1 << (bit_offset + channel))
        cpld.cfg_write(c)

    @kernel
    def _configure_all_bits(self, cpld: CPLD, bit_offset: int32, state: int32):
        """Configure all four bits at a specific bit offset in the configuration register.
        :param bit_offset: bit offset for the configuration bits
        :param state: State as a 4-bit integer
        """
        cpld.cfg_write(
            (int64(cpld.cfg_reg) & ~int64(0xF << bit_offset))
            | int64(state << bit_offset)
        )

    @kernel
    def cfg_mask_nu(self, cpld: CPLD, channel: int32, on: bool):
        """Configure the MASK_NU bit for the given channel in the configuration register.
        :param channel: Channel index (0-3)
        :param on: Switch value
        """
        cpld._configure_bit(ProtoRev8.CFG_MASK_NU, channel, on)

    @kernel
    def cfg_mask_nu_all(self, cpld: CPLD, state: int32):
        """Configure all four MASK_NU bits in the configuration register.
        :param state: MASK_NU state as a 4-bit integer.
        """
        cpld._configure_all_bits(ProtoRev8.CFG_MASK_NU, state)
'''


@compile
class ProtoRev9:
    """
    Implementation of the CPLD for Urkul ProtoRev9.
    """

    # ProtoRev9 CFG configuration register bit offsets
    CFG_OSK: Kernel[int32] = 20
    CFG_DRCTL: Kernel[int32] = 24
    CFG_DRHOLD: Kernel[int32] = 28
    CFG_IO_UPDATE: Kernel[int32] = 32
    CFG_MASK_NU: Kernel[int32] = 36
    CFG_CLK_SEL0: Kernel[int32] = 40
    CFG_CLK_SEL1: Kernel[int32] = 44
    CFG_SYNC_SEL: Kernel[int32] = 41
    CFG_RST: Kernel[int32] = 42
    CFG_IO_RST: Kernel[int32] = 43
    CFG_CLK_DIV: Kernel[int32] = 45
    CFG_ATT_EN: Kernel[int32] = 47

    @portable
    def urukul_cfg(
        self,
        rf_sw: int32,
        led: int32,
        profile: int32,
        osk: int32,
        drctl: int32,
        drhold: int32,
        io_update: int32,
        mask_nu: int32,
        clk_sel: int32,
        sync_sel: int32,
        rst: int32,
        io_rst: int32,
        clk_div: int32,
        att_en: int32,
    ) -> int64:
        """Build Urukul CPLD configuration register"""
        return int64(
            (rf_sw << CFG_RF_SW)
            | (led << CFG_LED)
            | (profile << CFG_PROFILE)
            | (osk << ProtoRev9.CFG_OSK)
            | (drctl << ProtoRev9.CFG_DRCTL)
            | (drhold << ProtoRev9.CFG_DRHOLD)
            | (io_update << ProtoRev9.CFG_IO_UPDATE)
            | (mask_nu << ProtoRev9.CFG_MASK_NU)
            | ((clk_sel & 0x01) << ProtoRev9.CFG_CLK_SEL0)
            | ((clk_sel & 0x02) << (ProtoRev9.CFG_CLK_SEL1 - 1))
            | (sync_sel << ProtoRev9.CFG_SYNC_SEL)
            | (rst << ProtoRev9.CFG_RST)
            | (io_rst << ProtoRev9.CFG_IO_RST)
            | (clk_div << ProtoRev9.CFG_CLK_DIV)
            | (att_en << ProtoRev9.CFG_ATT_EN)
        )

    @kernel
    def cfg_write(self, cpld: CPLD, cfg: int64):
        """Write to the configuration register.
        See :func:`urukul_cfg` for possible flags.
        :param cfg: 52-bit data to be written. Will be stored at
            :attr:`cfg_reg`.
        """
        cpld.bus.set_config_mu(SPI_CONFIG, 24, SPIT_CFG_WR, CS_CFG)
        cpld.bus.write(((int32(cfg) >> 28) & 0xFFFFFF) << 8)
        cpld.bus.set_config_mu(SPI_CONFIG | SPI_END, 28, SPIT_CFG_WR, CS_CFG)
        cpld.bus.write((int32(cfg) & 0xFFFFFFF) << 4)
        cpld.cfg_reg = cfg

    @kernel
    def sta_read(self, cpld: CPLD) -> int32:
        """Read the status register.
        Use any of the following functions to extract values:
            * :func:`urukul_sta_rf_sw`
            * :func:`urukul_sta_smp_err`
            * :func:`urukul_sta_pll_lock`
            * :func:`urukul_sta_ifc_mode`
            * :func:`urukul_sta_proto_rev`
            * :func:`urukul_sta_drover`
        :return: The status register value.
        """
        cpld.bus.set_config_mu(SPI_CONFIG, 24, SPIT_CFG_WR, CS_CFG)
<<<<<<< HEAD
        cpld.bus.write((int32((cpld.cfg_reg >> 24) & int64(0xFFFFFF)) << 8))
=======
        cpld.bus.write(((cpld.cfg_reg >> 28) & 0xFFFFFF) << 8)
>>>>>>> 1e1fb3a4
        cpld.bus.set_config_mu(
            SPI_CONFIG | SPI_END | SPI_INPUT, 28, SPIT_CFG_RD, CS_CFG
        )
        cpld.bus.write(int32((cpld.cfg_reg & int64(0xFFFFFFF)) << 4))
        return cpld.bus.read()

    @kernel
    def init(self, cpld: CPLD):
        """Initialize Urukul with ProtoRev9.
        Resets the DDS I/O interface.
        Does not pulse the DDS ``MASTER_RESET`` as that confuses the AD9910.
        """
<<<<<<< HEAD
        if urukul_sta_proto_rev(self.sta_read(cpld)) != STA_PROTO_REV_9:
            raise ValueError("Urukul proto_rev mismatch")
        cfg = cpld.cfg_reg
        # Don't pulse MASTER_RESET (m-labs/artiq#940)
        cpld.cfg_reg = (
            cfg | int64(0 << ProtoRev9.CFG_RST) | int64(1 << ProtoRev9.CFG_IO_RST)
        )
        cpld.core.delay(100.0 * us)  # reset, slack
=======
        cfg = cpld.cfg_reg
        # Don't pulse MASTER_RESET (m-labs/artiq#940)
        cpld.cfg_reg = cfg | (int64(0) << ProtoRev9.CFG_RST) | (int64(1) << ProtoRev9.CFG_IO_RST)
        if blind:
            cpld.cfg_write(cpld.cfg_reg)
        elif urukul_sta_proto_rev(self.sta_read(cpld))!= STA_PROTO_REV_9:
            raise ValueError("Urukul proto_rev mismatch")
        delay(100 * us)  # reset, slack
>>>>>>> 1e1fb3a4
        cpld.cfg_write(cfg)
        if bool(cpld.sync_div):
            at_mu(now_mu() & ~int64(0xF))  # align to RTIO/2
            cpld.set_sync_div(cpld.sync_div)  # 125 MHz/2 = 1 GHz/16
        cpld.core.delay(1.0 * ms)  # DDS wake up

    @kernel
    def io_rst(self, cpld: CPLD):
        """Pulse IO_RST"""
<<<<<<< HEAD
        cpld.cfg_write(cpld.cfg_reg | int64(1 << ProtoRev9.CFG_IO_RST))
        cpld.cfg_write(cpld.cfg_reg & ~int64(1 << ProtoRev9.CFG_IO_RST))
=======
        cpld.cfg_write(cpld.cfg_reg | (int64(1) << int64(ProtoRev9.CFG_IO_RST)))
        cpld.cfg_write(cpld.cfg_reg & ~(int64(1) << int64(ProtoRev9.CFG_IO_RST)))
>>>>>>> 1e1fb3a4

    @kernel
    def set_profile(self, cpld: CPLD, channel: int32, profile: int32):
        """Set the CFG.PROFILE[0:2] pins for the given channel.
        :param channel: Channel (0-3).
        :param profile: PROFILE pins in numeric representation (0-7).
        """
        cfg = cpld.cfg_reg & ~int64(7 << (CFG_PROFILE + channel * 3))
        cfg |= int64((profile & 7) << (CFG_PROFILE + channel * 3))
        cpld.cfg_write(cfg)

    @kernel
    def _configure_bit(self, cpld: CPLD, bit_offset: int32, channel: int32, on: bool):
        """Configure a single bit in the configuration register.
        :param bit_offset: Base bit offset for the configuration type
        :param channel: Channel index (0-3)
        :param on: Switch value
        """
        c = cpld.cfg_reg
        if on:
            c = int64(c) | int64(1) << (bit_offset + channel)
        else:
            c = int64(c) & ~(int64(1) << (bit_offset + channel))
        cpld.cfg_write(c)

    @kernel
    def _configure_all_bits(self, cpld: CPLD, bit_offset: int32, state: int32):
        """Configure all four bits at a specific bit offset in the configuration register.
        :param bit_offset: bit offset for the configuration bits
        :param state: State as a 4-bit integer
        """
        cpld.cfg_write(
            (int64(cpld.cfg_reg) & ~(int64(0xF) << bit_offset))
            | (int64(state) << bit_offset)
        )

    @kernel
    def cfg_mask_nu(self, cpld: CPLD, channel: int32, on: bool):
        """Configure the MASK_NU bit for the given channel in the configuration register.
        :param channel: Channel index (0-3)
        :param on: Switch value
        """
        cpld._configure_bit(ProtoRev9.CFG_MASK_NU, channel, on)

    @kernel
    def cfg_mask_nu_all(self, cpld: CPLD, state: int32):
        """Configure all four MASK_NU bits in the configuration register.
        :param state: MASK_NU state as a 4-bit integer.
        """
        cpld._configure_all_bits(ProtoRev9.CFG_MASK_NU, state)

    @kernel
    def cfg_att_en(self, cpld: CPLD, channel: int32, on: bool):
        """Configure the ATT_EN bit for the given channel in the configuration register.
        :param channel: Channel index (0-3)
        :param on: Switch value
        """
        cpld._configure_bit(ProtoRev9.CFG_ATT_EN, channel, on)

    @kernel
    def cfg_att_en_all(self, cpld: CPLD, state: int32):
        """Configure all four ATT_EN bits in the configuration register.
        :param state: OSK state as a 4-bit integer.
        """
        cpld._configure_all_bits(ProtoRev9.CFG_ATT_EN, state)

    @kernel
    def cfg_osk(self, cpld: CPLD, channel: int32, on: bool):
        """Configure the OSK bit for the given channel in the configuration register.
        :param channel: Channel index (0-3)
        :param on: Switch value
        """
        cpld._configure_bit(ProtoRev9.CFG_OSK, channel, on)

    @kernel
    def cfg_osk_all(self, cpld: CPLD, state: int32):
        """Configure all four OSK bits in the configuration register.
        :param state: OSK state as a 4-bit integer.
        """
        cpld._configure_all_bits(ProtoRev9.CFG_OSK, state)

    @kernel
    def cfg_drctl(self, cpld: CPLD, channel: int32, on: bool):
        """Configure the DRCTL bit for the given channel in the configuration register.
        :param channel: Channel index (0-3)
        :param on: Switch value
        """
        cpld._configure_bit(ProtoRev9.CFG_DRCTL, channel, on)

    @kernel
    def cfg_drctl_all(self, cpld: CPLD, state: int32):
        """Configure all four DRCTL bits in the configuration register.
        :param state: DRCTL state as a 4-bit integer.
        """
        cpld._configure_all_bits(ProtoRev9.CFG_DRCTL, state)

    @kernel
    def cfg_drhold(self, cpld: CPLD, channel: int32, on: bool):
        """Configure the DRHOLD bit for the given channel in the configuration register.
        :param channel: Channel index (0-3)
        :param on: Switch value
        """
        cpld._configure_bit(ProtoRev9.CFG_DRHOLD, channel, on)

    @kernel
    def cfg_drhold_all(self, cpld: CPLD, state: int32):
        """Configure all four DRHOLD bits in the configuration register.
        :param state: DRHOLD state as a 4-bit integer.
        """
        cpld._configure_all_bits(ProtoRev9.CFG_DRHOLD, state)


@compile
class CPLD:
    """Urukul CPLD SPI router and configuration interface.

    :param spi_device: SPI bus device name
    :param io_update_device: IO update RTIO TTLOut channel name
    :param dds_reset_device: DDS reset RTIO TTLOut channel name
    :param sync_device: AD9910 ``SYNC_IN`` RTIO TTLClockGen channel name
    :param refclk: Reference clock (SMA, MMCX or on-board 100 MHz oscillator)
        frequency in Hz
    :param clk_sel: Reference clock selection. For hardware revision >= 1.3
        valid options are: 0 - internal 100MHz XO; 1 - front-panel SMA; 2
        internal MMCX. For hardware revision <= v1.2 valid options are: 0 -
        either XO or MMCX dependent on component population; 1 SMA. Unsupported
        clocking options are silently ignored.
    :param clk_div: Reference clock divider. Valid options are 0: variant
        dependent default (divide-by-4 for AD9910 and divide-by-1 for AD9912);
        1: divide-by-1; 2: divide-by-2; 3: divide-by-4.
        On Urukul boards with CPLD gateware before v1.3.1 only the default
        (0, i.e. variant dependent divider) is valid.
    :param sync_sel: ``SYNC`` (multi-chip synchronisation) signal source selection.
        0 corresponds to ``SYNC_IN`` being supplied by the FPGA via the EEM
        connector. 1 corresponds to ``SYNC_OUT`` from DDS0 being distributed to the
        other chips.
    :param rf_sw: Initial CPLD RF switch register setting (default: 0x0).
        Knowledge of this state is not transferred between experiments.
    :param att: Initial attenuator setting shift register (default:
        0x00000000). See also :meth:`get_att_mu` which retrieves the hardware
        state without side effects. Knowledge of this state is not transferred
        between experiments.
    :param sync_div: ``SYNC_IN`` generator divider. The ratio between the coarse
        RTIO frequency and the ``SYNC_IN`` generator frequency (default: 2 if
        `sync_device` was specified).
    :param core_device: Core device name

    If the clocking is incorrect (for example, setting ``clk_sel`` to the
    front panel SMA with no clock connected), then the ``init()`` method of
    the DDS channels can fail with the error message ``PLL lock timeout``.
    """

    core: KernelInvariant[Core]
    refclk: KernelInvariant[float]
    bus: KernelInvariant[SPIMaster]
    io_update: KernelInvariant[TTLOut]
    clk_div: KernelInvariant[int32]
    dds_reset: KernelInvariant[Option[TTLOut]]
    sync: KernelInvariant[Option[TTLClockGen]]
    cfg_reg: Kernel[int64]
    att_reg: Kernel[int32]
    sync_div: Kernel[int32]
    proto_rev: Kernel[int32]
    # NAC3TODO
    #
    # Currently, only proto_rev=0x09 is supported. This is due to the following limitations:
    #
    # - Inheritance between base and derived classes is not fully supported.
    # - Generics (TypeVar/Generic) can be used to work around this.
    # - However, application of type vars to a generic class is not currently supported (e.g.):
    #
    #           class A(Generic[T]):
    #               def __init__(self):
    #                   pass
    #               def fun(self, a: A[T]) -> A[T]:
    #                   pass
    #
    # TODO: Add other proto_revs once supported.
    version: KernelInvariant[ProtoRev9]

    def __init__(
        self,
        dmgr,
        spi_device,
        io_update_device=None,
        dds_reset_device=None,
        sync_device=None,
        sync_sel=0,
        clk_sel=0,
        clk_div=0,
        rf_sw=0,
        refclk=125e6,
        att=0x00000000,
        sync_div=None,
        proto_rev=0x09,
        core_device="core",
    ):
        self.core = dmgr.get(core_device)
        self.refclk = refclk
        assert 0 <= clk_div <= 3
        self.clk_div = clk_div

        self.bus = dmgr.get(spi_device)
        if io_update_device is not None:
            self.io_update = dmgr.get(io_update_device)
        else:
            self.io_update = _RegIOUpdate(self.core, self)
            # NAC3TODO
            raise NotImplementedError
        if dds_reset_device is not None:
            self.dds_reset = Some(dmgr.get(dds_reset_device))
        else:
            self.dds_reset = none
        if sync_device is not None:
            self.sync = Some(dmgr.get(sync_device))
            if sync_div is None:
                sync_div = 2
        else:
            self.sync = none
            assert sync_div is None
            sync_div = 0

        self.proto_rev = proto_rev
        if proto_rev == STA_PROTO_REV_8 or proto_rev != STA_PROTO_REV_9:
            raise ValueError(f"NAC3: Urukul unsupported proto_rev: {proto_rev}")
        self.version = ProtoRev9()

        # NAC3TODO
        # if self.proto_rev == STA_PROTO_REV_8:
        #     self.cfg_reg = int64(
        #         self.version.urukul_cfg(
        #             rf_sw=rf_sw,
        #             led=0,
        #             profile=DEFAULT_PROFILE,
        #             io_update=0,
        #             mask_nu=0,
        #             clk_sel=clk_sel,
        #             sync_sel=sync_sel,
        #             rst=0,
        #             io_rst=0,
        #             clk_div=clk_div,
        #         )
        #     )
        # else:
        self.cfg_reg = int64(
            self.version.urukul_cfg(
                rf_sw=rf_sw,
                led=0,
                profile=(DEFAULT_PROFILE << 9)
                | (DEFAULT_PROFILE << 6)
                | (DEFAULT_PROFILE << 3)
                | DEFAULT_PROFILE,
                osk=0,
                drctl=0,
                drhold=0,
                io_update=0,
                mask_nu=0,
                clk_sel=clk_sel,
                sync_sel=sync_sel,
                rst=0,
                io_rst=0,
                clk_div=clk_div,
                att_en=0,
            )
        )
        self.att_reg = int32(int64(att))
        self.sync_div = sync_div

    @kernel
    def cfg_write(self, cfg: int64):
        self.version.cfg_write(self, cfg)

    @kernel
    def sta_read(self) -> int32:
        return self.version.sta_read(self)

    @kernel
    def init(self):
        self.version.init(self)

    @kernel
    def io_rst(self):
        self.version.io_rst(self)

    @kernel
    def set_profile(self, channel: int32, profile: int32):
        self.version.set_profile(self, channel, profile)

    @kernel
    def _configure_bit(self, bit_offset: int32, channel: int32, on: bool):
        self.version._configure_bit(self, bit_offset, channel, on)

    @kernel
    def _configure_all_bits(self, bit_offset: int32, state: int32):
        self.version._configure_all_bits(self, bit_offset, state)

    @kernel
    def cfg_mask_nu(self, channel: int32, on: bool):
        self.version.cfg_mask_nu(self, channel, on)

    @kernel
    def cfg_mask_nu_all(self, state: int32):
        self.version.cfg_mask_nu_all(self, state)

    @kernel
    def cfg_att_en(self, channel: int32, on: bool):
        self.version.cfg_att_en(self, channel, on)

    @kernel
    def cfg_att_en_all(self, state: int32):
        self.version.cfg_att_en_all(self, state)

    @kernel
    def cfg_osk(self, channel: int32, on: bool):
        self.version.cfg_osk(self, channel, on)

    @kernel
    def cfg_osk_all(self, state: int32):
        self.version.cfg_osk_all(self, state)

    @kernel
    def cfg_drctl(self, channel: int32, on: bool):
        self.version.cfg_drctl(self, channel, on)

    @kernel
    def cfg_drctl_all(self, state: int32):
        self.version.cfg_drctl_all(self, state)

    @kernel
    def cfg_drhold(self, channel: int32, on: bool):
        self.version.cfg_drhold(self, channel, on)

    @kernel
    def cfg_drhold_all(self, state: int32):
        self.version.cfg_drhold_all(self, state)

    @kernel
    def cfg_sw(self, channel: int32, on: bool):
        """Configure the RF switches through the configuration register.

        These values are logically OR-ed with the LVDS lines on EEM1.

        :param channel: Channel index (0-3)
        :param on: Switch value
        """
        c = self.cfg_reg
        if on:
            c |= int64(1 << channel)
        else:
            c &= ~int64(1 << channel)
        self.cfg_write(c)

    @kernel
    def cfg_switches(self, state: int32):
        """Configure all four RF switches through the configuration register.

        :param state: RF switch state as a 4-bit integer.
        """
        self.cfg_write((self.cfg_reg & ~int64(0xF)) | int64(state))

    @portable
    def mu_to_att(self, att_mu: int32) -> float:
        """Convert a digital attenuation setting to dB.

        :param att_mu: Digital attenuation setting.
        :return: Attenuation setting in dB.
        """
        return (255 - (att_mu & 0xFF)) / 8

    @portable
    def att_to_mu(self, att: float) -> int32:
        """Convert an attenuation setting in dB to machine units.

        :param att: Attenuation setting in dB.
        :return: Digital attenuation setting.
        """
        code = 255 - round(att * 8.0)
        if code < 0 or code > 255:
            raise ValueError("Invalid urukul.CPLD attenuation!")
        return code

    @kernel
    def set_att_mu(self, channel: int32, att: int32):
        """Set digital step attenuator in machine units.

        This method will also write the attenuator settings of the three
        other channels. Use :meth:`get_att_mu` to retrieve the hardware
        state set in previous experiments.

        :param channel: Attenuator channel (0-3).
        :param att: 8-bit digital attenuation setting:
            255 minimum attenuation, 0 maximum attenuation (31.5 dB)
        """
        a = self.att_reg & ~(0xFF << (channel * 8))
        a |= att << (channel * 8)
        self.set_all_att_mu(a)

    @kernel
    def set_all_att_mu(self, att_reg: int32):
        """Set all four digital step attenuators (in machine units).
        See also :meth:`set_att_mu`.

        :param att_reg: Attenuator setting string (32-bit)
        """
        self.bus.set_config_mu(SPI_CONFIG | SPI_END, 32, SPIT_ATT_WR, CS_ATT)
        self.bus.write(att_reg)
        self.att_reg = att_reg

    @kernel
    def set_att(self, channel: int32, att: float):
        """Set digital step attenuator in SI units.

        This method will write the attenuator settings of all four channels.
        See also :meth:`set_att_mu`.

        :param channel: Attenuator channel (0-3).
        :param att: Attenuation setting in dB. Higher value is more
            attenuation. Minimum attenuation is 0*dB, maximum attenuation is
            31.5*dB.
        """
        self.set_att_mu(channel, self.att_to_mu(att))

    @kernel
    def get_att_mu(self) -> int32:
        """Return the digital step attenuator settings in machine units.

        The result is stored and will be used in future calls of
        :meth:`set_att_mu` and :meth:`set_att`.

        See also :meth:`get_channel_att_mu`.

        :return: 32-bit attenuator settings
        """
        self.bus.set_config_mu(SPI_CONFIG | SPI_INPUT, 32, SPIT_ATT_RD, CS_ATT)
        self.bus.write(0)  # shift in zeros, shift out current value
        self.bus.set_config_mu(SPI_CONFIG | SPI_END, 32, SPIT_ATT_WR, CS_ATT)
        self.core.delay(10.0 * us)
        self.att_reg = self.bus.read()
        self.bus.write(self.att_reg)  # shift in current value again and latch
        return self.att_reg

    @kernel
    def get_channel_att_mu(self, channel: int32) -> int32:
        """Get digital step attenuator value for a channel in machine units.

        The result is stored and will be used in future calls of
        :meth:`set_att_mu` and :meth:`set_att`.

        See also :meth:`get_att_mu`.

        :param channel: Attenuator channel (0-3).
        :return: 8-bit digital attenuation setting:
            255 minimum attenuation, 0 maximum attenuation (31.5 dB)
        """
        return int32((self.get_att_mu() >> (channel * 8)) & 0xFF)

    @kernel
    def get_channel_att(self, channel: int32) -> float:
        """Get digital step attenuator value for a channel in SI units.

        See also :meth:`get_channel_att_mu`.

        :param channel: Attenuator channel (0-3).
        :return: Attenuation setting in dB. Higher value is more
            attenuation. Minimum attenuation is 0*dB, maximum attenuation is
            31.5*dB.
        """
        return self.mu_to_att(self.get_channel_att_mu(channel))

    @kernel
    def set_sync_div(self, div: int32):
        """Set the ``SYNC_IN`` AD9910 pulse generator frequency
        and align it to the current RTIO timestamp.

        The ``SYNC_IN`` signal is derived from the coarse RTIO clock
        and the divider must be a power of two.
        Configure ``sync_sel == 0``.

        :param div: ``SYNC_IN`` frequency divider. Must be a power of two.
            Minimum division ratio is 2. Maximum division ratio is 16.
        """
        ftw_max = 1 << 4
        ftw = ftw_max // div
        assert ftw * div == ftw_max
        if self.sync.is_some():
            self.sync.unwrap().set_mu(ftw)


@compile
class _RegIOUpdate:
    core: KernelInvariant[Core]
    cpld: KernelInvariant[CPLD]
    chip_select: KernelInvariant[int32]

    def __init__(self, core, cpld, chip_select):
        self.core = core
        self.cpld = cpld
        self.chip_select = chip_select

    @kernel
    def pulse_mu(self, t: int64):
        """Pulse the output high for the specified duration
        (in machine units).
        The time cursor is advanced by the specified duration."""
        cfg = self.cpld.cfg_reg
        # NAC3TODO
        # if self.cpld.proto_rev == STA_PROTO_REV_8:
        #     self.cpld.cfg_write(cfg | int64(1 << ProtoRev8.CFG_IO_UPDATE))
        # else:
        self.cpld.cfg_write(
            int64(cfg)
            | (int64(1) << (ProtoRev9.CFG_IO_UPDATE + (self.chip_select - 4)))
        )
        delay_mu(t)
        self.cpld.cfg_write(cfg)

    @kernel
    def pulse(self, t: float):
        """Pulse the output high for the specified duration
        (in seconds).
        The time cursor is advanced by the specified duration."""
        cfg = self.cpld.cfg_reg
        # NAC3TODO
        # if self.cpld.proto_rev == STA_PROTO_REV_8:
        #     self.cpld.cfg_write(cfg | int64(1 << ProtoRev8.CFG_IO_UPDATE))
        # else:
        self.cpld.cfg_write(
            int64(cfg)
            | (int64(1) << (ProtoRev9.CFG_IO_UPDATE + (self.chip_select - 4)))
        )
        self.cpld.core.delay(t)
        self.cpld.cfg_write(cfg)<|MERGE_RESOLUTION|>--- conflicted
+++ resolved
@@ -173,30 +173,21 @@
         return cpld.bus.read()
 
     @kernel
-    def init(self, cpld: CPLD):
+    def init(self, cpld: CPLD, blind: bool):
         """Initialize Urukul with ProtoRev8.
         Resets the DDS I/O interface.
         Does not pulse the DDS ``MASTER_RESET`` as that confuses the AD9910.
         """
-<<<<<<< HEAD
-        if urukul_sta_proto_rev(self.sta_read(cpld)) != STA_PROTO_REV_8:
-            raise ValueError("Urukul proto_rev mismatch")
         cfg = cpld.cfg_reg
         # Don't pulse MASTER_RESET (m-labs/artiq#940)
         cpld.cfg_reg = (
             cfg | int64(0 << ProtoRev8.CFG_RST) | int64(1 << ProtoRev8.CFG_IO_RST)
         )
-        cpld.core.delay(100.0 * us)  # reset, slack
-=======
-        cfg = cpld.cfg_reg
-        # Don't pulse MASTER_RESET (m-labs/artiq#940)
-        cpld.cfg_reg = cfg | (0 << ProtoRev8.CFG_RST) | (1 << ProtoRev8.CFG_IO_RST)
         if blind:
             cpld.cfg_write(cpld.cfg_reg)
         elif urukul_sta_proto_rev(self.sta_read(cpld))!= STA_PROTO_REV_8:
             raise ValueError("Urukul proto_rev mismatch")
-        delay(100 * us)  # reset, slack
->>>>>>> 1e1fb3a4
+        cpld.core.delay(100. * us)  # reset, slack
         cpld.cfg_write(cfg)
         if bool(cpld.sync_div):
             at_mu(now_mu() & ~int64(0xF))  # align to RTIO/2
@@ -345,11 +336,7 @@
         :return: The status register value.
         """
         cpld.bus.set_config_mu(SPI_CONFIG, 24, SPIT_CFG_WR, CS_CFG)
-<<<<<<< HEAD
-        cpld.bus.write((int32((cpld.cfg_reg >> 24) & int64(0xFFFFFF)) << 8))
-=======
-        cpld.bus.write(((cpld.cfg_reg >> 28) & 0xFFFFFF) << 8)
->>>>>>> 1e1fb3a4
+        cpld.bus.write((int32((cpld.cfg_reg >> 28) & int64(0xFFFFFF)) << 8))
         cpld.bus.set_config_mu(
             SPI_CONFIG | SPI_END | SPI_INPUT, 28, SPIT_CFG_RD, CS_CFG
         )
@@ -357,30 +344,21 @@
         return cpld.bus.read()
 
     @kernel
-    def init(self, cpld: CPLD):
+    def init(self, cpld: CPLD, blind: bool):
         """Initialize Urukul with ProtoRev9.
         Resets the DDS I/O interface.
         Does not pulse the DDS ``MASTER_RESET`` as that confuses the AD9910.
         """
-<<<<<<< HEAD
-        if urukul_sta_proto_rev(self.sta_read(cpld)) != STA_PROTO_REV_9:
-            raise ValueError("Urukul proto_rev mismatch")
         cfg = cpld.cfg_reg
         # Don't pulse MASTER_RESET (m-labs/artiq#940)
         cpld.cfg_reg = (
-            cfg | int64(0 << ProtoRev9.CFG_RST) | int64(1 << ProtoRev9.CFG_IO_RST)
-        )
-        cpld.core.delay(100.0 * us)  # reset, slack
-=======
-        cfg = cpld.cfg_reg
-        # Don't pulse MASTER_RESET (m-labs/artiq#940)
-        cpld.cfg_reg = cfg | (int64(0) << ProtoRev9.CFG_RST) | (int64(1) << ProtoRev9.CFG_IO_RST)
+            cfg | (int64(0) << ProtoRev9.CFG_RST) | (int64(1) << ProtoRev9.CFG_IO_RST)
+        )
         if blind:
             cpld.cfg_write(cpld.cfg_reg)
         elif urukul_sta_proto_rev(self.sta_read(cpld))!= STA_PROTO_REV_9:
             raise ValueError("Urukul proto_rev mismatch")
-        delay(100 * us)  # reset, slack
->>>>>>> 1e1fb3a4
+        cpld.core.delay(100. * us)  # reset, slack
         cpld.cfg_write(cfg)
         if bool(cpld.sync_div):
             at_mu(now_mu() & ~int64(0xF))  # align to RTIO/2
@@ -390,13 +368,8 @@
     @kernel
     def io_rst(self, cpld: CPLD):
         """Pulse IO_RST"""
-<<<<<<< HEAD
-        cpld.cfg_write(cpld.cfg_reg | int64(1 << ProtoRev9.CFG_IO_RST))
-        cpld.cfg_write(cpld.cfg_reg & ~int64(1 << ProtoRev9.CFG_IO_RST))
-=======
-        cpld.cfg_write(cpld.cfg_reg | (int64(1) << int64(ProtoRev9.CFG_IO_RST)))
-        cpld.cfg_write(cpld.cfg_reg & ~(int64(1) << int64(ProtoRev9.CFG_IO_RST)))
->>>>>>> 1e1fb3a4
+        cpld.cfg_write(cpld.cfg_reg | (int64(1) << ProtoRev9.CFG_IO_RST))
+        cpld.cfg_write(cpld.cfg_reg & ~(int64(1) << ProtoRev9.CFG_IO_RST))
 
     @kernel
     def set_profile(self, cpld: CPLD, channel: int32, profile: int32):
@@ -674,8 +647,8 @@
         return self.version.sta_read(self)
 
     @kernel
-    def init(self):
-        self.version.init(self)
+    def init(self, blind: bool = False):
+        self.version.init(self, blind)
 
     @kernel
     def io_rst(self):
