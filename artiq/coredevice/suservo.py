from numpy import int32, int64

from artiq.language.core import *
from artiq.language.units import us, ns
from artiq.coredevice.core import Core
from artiq.coredevice.rtio import rtio_output, rtio_input_data
from artiq.coredevice.spi2 import SPI_END, SPIMaster
from artiq.coredevice.urukul import CFG_MASK_NU, CPLD
from artiq.coredevice.ad9910 import AD9910
from artiq.coredevice.sampler import adc_mu_to_volt as sampler_adc_mu_to_volt, SPI_CONFIG as SAMPLER_SPI_CONFIG, SPI_CS_PGIA as SAMPLER_SPI_CS_PGIA


COEFF_WIDTH = 18
Y_FULL_SCALE_MU = (1 << (COEFF_WIDTH - 1)) - 1
T_CYCLE = (2*(8 + 64) + 2)*8*ns  # Must match gateware Servo.t_cycle.
COEFF_SHIFT = 11


@portable
def y_mu_to_full_scale(y: int32) -> float:
    """Convert servo Y data from machine units to units of full scale."""
    return float(y) / float(Y_FULL_SCALE_MU)


@portable
def adc_mu_to_volts(x: int32, gain: int32, corrected_fs: bool = True) -> float:
    """Convert servo ADC data from machine units to volts."""
    val = (x >> 1) & 0xffff
    mask = 1 << 15
    val = -(val & mask) + (val & ~mask)
    return sampler_adc_mu_to_volt(val, gain, corrected_fs)


@compile
class SUServo:
    """Sampler-Urukul Servo parent and configuration device.

    Sampler-Urukul Servo is a integrated device controlling one
    8-channel ADC (Sampler) and two 4-channel DDS (Urukuls) with a DSP engine
    connecting the ADC data and the DDS output amplitudes to enable
    feedback. SU Servo can for example be used to implement intensity
    stabilization of laser beams with an amplifier and AOM driven by Urukul
    and a photodetector connected to Sampler.

    Additionally SU Servo supports multiple preconfigured profiles per channel
    and features like automatic integrator hold.

    Notes:

        * See the SU Servo variant of the Kasli target for an example of how to
          connect the gateware and the devices. Sampler and each Urukul need
          two EEM connections.
        * Ensure that both Urukuls are AD9910 variants and have the on-board
          dip switches set to 1100 (first two on, last two off).
        * Refer to the Sampler and Urukul documentation and the SU Servo
          example device database for runtime configuration of the devices
          (PLLs, gains, clock routing etc.)

    :param channel: RTIO channel number
    :param pgia_device: Name of the Sampler PGIA gain setting SPI bus
    :param cpld_devices: Names of the Urukul CPLD SPI buses
    :param dds_devices: Names of the AD9910 devices
    :param gains: Initial value for PGIA gains shift register
        (default: 0x0000). Knowledge of this state is not transferred
        between experiments.
    :param sampler_hw_rev: Sampler's revision string
    :param core_device: Core device name
    """
<<<<<<< HEAD

    core: KernelInvariant[Core]
    pgia: KernelInvariant[SPIMaster]
    ddses: KernelInvariant[list[AD9910]]
    cplds: KernelInvariant[list[CPLD]]
    channel: KernelInvariant[int32]
    gains: Kernel[int32]
    ref_period_mu: KernelInvariant[int64]
    corrected_fs: KernelInvariant[bool]
=======
    kernel_invariants = {"channel", "core", "pgia", "cplds", "ddses",
                         "ref_period_mu", "corrected_fs", "we", "state_sel",
                         "config_addr"}
>>>>>>> ee6bb2f1

    def __init__(self, dmgr, channel, pgia_device,
                 cpld_devices, dds_devices,
                 gains=0x0000, sampler_hw_rev="v2.2", core_device="core"):

        self.core = dmgr.get(core_device)
        self.pgia = dmgr.get(pgia_device)
        self.pgia.update_xfer_duration_mu(div=4, length=16)
        assert len(dds_devices) == len(cpld_devices)
        self.ddses = [dmgr.get(dds) for dds in dds_devices]
        self.cplds = [dmgr.get(cpld) for cpld in cpld_devices]
        self.channel = channel
        self.gains = gains
        self.ref_period_mu = self.core.seconds_to_mu(
            self.core.coarse_ref_period)
        self.corrected_fs = sampler.Sampler.use_corrected_fs(sampler_hw_rev)
        assert self.ref_period_mu == self.core.ref_multiplier

        coeff_depth = 10 + (len(cpld_devices) - 1).bit_length()
        self.we = 1 << coeff_depth + 1
        self.state_sel = 1 << coeff_depth
        config_sel = 1 << coeff_depth - 1
        self.config_addr = self.state_sel | config_sel

    @staticmethod
    def get_rtio_channels(channel, **kwargs):
        return [(channel, None)]

    @kernel
    def init(self):
        """Initialize the servo, Sampler and both Urukuls.

        Leaves the servo disabled (see :meth:`set_config`), resets and
        configures all DDS.

        Urukul initialization is performed blindly as there is no readback from
        the DDS or the CPLDs.

        This method does not alter the profile configuration memory
        or the channel controls.
        """
        self.set_config(enable=False)
        self.core.delay(3.*us)  # pipeline flush

        self.pgia.set_config_mu(
            SAMPLER_SPI_CONFIG | SPI_END,
            16, 4, SAMPLER_SPI_CS_PGIA)

        for i in range(len(self.cplds)):
            cpld = self.cplds[i]
            dds = self.ddses[i]

            cpld.init(blind=True)
            prev_cpld_cfg = cpld.cfg_reg
            cpld.cfg_write(prev_cpld_cfg | int64(0xf << CFG_MASK_NU))
            dds.init(blind=True)
            cpld.cfg_write(prev_cpld_cfg)

    @kernel
    def write(self, addr: int32, value: int32):
        """Write to servo memory.

        This method advances the timeline by one coarse RTIO cycle.

        :param addr: Memory location address.
        :param value: Data to be written.
        """
        addr |= self.we
        value &= (1 << COEFF_WIDTH) - 1
        value |= (addr >> 8) << COEFF_WIDTH
        addr = addr & 0xff
        rtio_output((self.channel << 8) | addr, value)
        delay_mu(self.ref_period_mu)

    @kernel
    def read(self, addr: int32) -> int32:
        """Read from servo memory.

        This method does not advance the timeline but consumes all slack.

        :param addr: Memory location address.
        """
        value = (addr >> 8) << COEFF_WIDTH
        addr = addr & 0xff
        rtio_output((self.channel << 8) | addr, value)
        return rtio_input_data(self.channel)

    @kernel
    def set_config(self, enable: bool):
        """Set SU Servo configuration.

        This method advances the timeline by one servo memory access.
        It does not support RTIO event replacement.

        :param int enable: Enable servo operation. Enabling starts servo
            iterations beginning with the ADC sampling stage. The first DDS
            update will happen about two servo cycles (~2.3 µs) after enabling
            the servo. The delay is deterministic.
            This also provides a mean for synchronization of servo updates to
            other RTIO activity.
            Disabling takes up to two servo cycles (~2.3 µs) to clear the
            processing pipeline.
        """
<<<<<<< HEAD
        self.write(CONFIG_ADDR, int32(enable))
=======
        self.write(self.config_addr, enable)
>>>>>>> ee6bb2f1

    @kernel
    def get_status(self) -> int32:
        """Get current SU Servo status.

        This method does not advance the timeline but consumes all slack.

        The ``done`` bit indicates that a SU Servo cycle has completed.
        It is pulsed for one RTIO cycle every SU Servo cycle and asserted
        continuously when the servo is not ``enabled`` and the pipeline has
        drained (the last DDS update is done).

        This method returns and clears the clip indicator for all channels.
        An asserted clip indicator corresponds to the servo having encountered
        an input signal on an active channel that would have resulted in the
        IIR state exceeding the output range.

        :return: Status. Bit 0: enabled, bit 1: done,
          bits 8-15: channel clip indicators.
        """
        return self.read(self.config_addr)

    @kernel
    def get_adc_mu(self, adc: int32) -> int32:
        """Get the latest ADC reading (IIR filter input X0) in machine units.

        This method does not advance the timeline but consumes all slack.

        If reading servo state through this method collides with the servo
        writing that same data, the data can become invalid. To ensure
        consistent and valid data, stop the servo before using this method.

        :param adc: ADC channel number (0-7)
        :return: 17-bit signed X0
        """
        # State memory entries are 25 bits. Due to the pre-adder dynamic
        # range, X0/X1/OFFSET are only 24 bits. Finally, the RTIO interface
        # only returns the 18 MSBs (the width of the coefficient memory).
        return self.read(self.state_sel | (adc << 1) | (1 << 8))

    @kernel
    def set_pgia_mu(self, channel: int32, gain: int32):
        """Set instrumentation amplifier gain of a ADC channel.

        The four gain settings (0, 1, 2, 3) corresponds to gains of
        (1, 10, 100, 1000) respectively.

        :param channel: Channel index
        :param gain: Gain setting
        """
        gains = self.gains
        gains &= ~(0b11 << (channel*2))
        gains |= gain << (channel*2)
        self.pgia.write(gains << 16)
        self.gains = gains

    @kernel
    def get_adc(self, channel: int32) -> float:
        """Get the latest ADC reading (IIR filter input X0).

        This method does not advance the timeline but consumes all slack.

        If reading servo state through this method collides with the servo
        writing that same data, the data can become invalid. To ensure
        consistent and valid data, stop the servo before using this method.

        The PGIA gain setting must be known prior to using this method, either
        by setting the gain (:meth:`set_pgia_mu`) or by supplying it
        (:attr:`gains` or via the constructor/device database).

        :param adc: ADC channel number (0-7)
        :return: ADC voltage
        """
        val = self.get_adc_mu(channel)
        gain = (self.gains >> (channel*2)) & 0b11
        return adc_mu_to_volts(val, gain, self.corrected_fs)


@compile
class Channel:
    """Sampler-Urukul Servo channel

    :param channel: RTIO channel number
    :param servo_device: Name of the parent SUServo device
    """

    core: KernelInvariant[Core]
    servo: KernelInvariant[SUServo]
    channel: KernelInvariant[int32]
    servo_channel: KernelInvariant[int32]
    dds: KernelInvariant[AD9910]

    def __init__(self, dmgr, channel, servo_device):
        self.servo = dmgr.get(servo_device)
        self.core = self.servo.core
        self.channel = channel
        # This assumes the mem channel is right after the control channels
        # Make sure this is always the case in eem.py
        self.servo_channel = (self.channel + 4 * len(self.servo.cplds) -
                              self.servo.channel)
        self.dds = self.servo.ddses[self.servo_channel // 4]

    @staticmethod
    def get_rtio_channels(channel, **kwargs):
        return [(channel, None)]

    @kernel
    def set(self, en_out: bool, en_iir: bool = False, profile: int32 = 0):
        """Operate channel.

        This method does not advance the timeline. Output RF switch setting
        takes effect immediately and is independent of any other activity
        (profile settings, other channels). The RF switch behaves like
        :class:`artiq.coredevice.ttl.TTLOut`. RTIO event replacement is
        supported. IIR updates take place once the RF switch has been enabled
        for the configured delay and the profile setting has been stable.
        Profile changes take between one and two servo cycles to reach the DDS.

        :param en_out: RF switch enable
        :param en_iir: IIR updates enable
        :param profile: Active profile (0-31)
        """
        rtio_output(self.channel << 8,
                    int32(en_out) | (int32(en_iir) << 1) | (profile << 2))

    @kernel
    def set_dds_mu(self, profile: int32, ftw: int32, offs: int32, pow_: int32 = 0):
        """Set profile DDS coefficients in machine units.

        See also :meth:`Channel.set_dds`.

        :param profile: Profile number (0-31)
        :param ftw: Frequency tuning word (32-bit unsigned)
        :param offs: IIR offset (17-bit signed)
        :param pow_: Phase offset word (16-bit)
        """
        base = (self.servo_channel << 8) | (profile << 3)
        self.servo.write(base + 0, ftw >> 16)
        self.servo.write(base + 6, (ftw & 0xffff))
        self.set_dds_offset_mu(profile, offs)
        self.servo.write(base + 2, pow_)

    @kernel
    def set_dds(self, profile: int32, frequency: float, offset: float, phase: float = 0.):
        """Set profile DDS coefficients.

        This method advances the timeline by four servo memory accesses.
        Profile parameter changes are not synchronized. Activate a different
        profile or stop the servo to ensure synchronous changes.

        :param profile: Profile number (0-31)
        :param frequency: DDS frequency in Hz
        :param offset: IIR offset (negative setpoint) in units of full scale,
            see :meth:`dds_offset_to_mu`
        :param phase: DDS phase in turns
        """
        ftw = self.dds.frequency_to_ftw(frequency)
        pow_ = self.dds.turns_to_pow(phase)
        offs = self.dds_offset_to_mu(offset)
        self.set_dds_mu(profile, ftw, offs, pow_)

    @kernel
    def set_dds_offset_mu(self, profile: int32, offs: int32):
        """Set only IIR offset in DDS coefficient profile.

        See :meth:`set_dds_mu` for setting the complete DDS profile.

        :param profile: Profile number (0-31)
        :param offs: IIR offset (17-bit signed)
        """
        base = (self.servo_channel << 8) | (profile << 3)
        self.servo.write(base + 4, offs)

    @kernel
    def set_dds_offset(self, profile: int32, offset: float):
        """Set only IIR offset in DDS coefficient profile.

        See :meth:`set_dds` for setting the complete DDS profile.

        :param profile: Profile number (0-31)
        :param offset: IIR offset (negative setpoint) in units of full scale
        """
        self.set_dds_offset_mu(profile, self.dds_offset_to_mu(offset))

    @portable
    def dds_offset_to_mu(self, offset: float) -> int32:
        """Convert IIR offset (negative setpoint) from units of full scale to
        machine units (see :meth:`set_dds_mu`, :meth:`set_dds_offset_mu`).

        For positive ADC voltages as setpoints, this should be negative. Due to
        rounding and representation as two's complement, ``offset=1`` can not
        be represented while ``offset=-1`` can.
        """
        return round(offset * float(1 << COEFF_WIDTH - 1))

    @kernel
    def set_iir_mu(self, profile: int32, adc: int32, a1: int32, b0: int32, b1: int32, dly: int32 = 0):
        """Set profile IIR coefficients in machine units.

        The recurrence relation is (all data signed and MSB aligned):

        .. math::
            a_0 y_n = a_1 y_{n - 1} + b_0 (x_n + o)/2 + b_1 (x_{n - 1} + o)/2

        Where:

            * :math:`y_n` and :math:`y_{n-1}` are the current and previous
              filter outputs, clipped to :math:`[0, 1[`.
            * :math:`x_n` and :math:`x_{n-1}` are the current and previous
              filter inputs in :math:`[-1, 1[`.
            * :math:`o` is the offset
            * :math:`a_0` is the normalization factor :math:`2^{11}`
            * :math:`a_1` is the feedback gain
            * :math:`b_0` and :math:`b_1` are the feedforward gains for the two
              delays

        See also :meth:`Channel.set_iir`.

        :param profile: Profile number (0-31)
        :param adc: ADC channel to take IIR input from (0-7)
        :param a1: 18-bit signed A1 coefficient (Y1 coefficient,
            feedback, integrator gain)
        :param b0: 18-bit signed B0 coefficient (recent,
            X0 coefficient, feed forward, proportional gain)
        :param b1: 18-bit signed B1 coefficient (old,
            X1 coefficient, feed forward, proportional gain)
        :param dly: IIR update suppression time. In units of IIR cycles
            (~1.2 µs, 0-255).
        """
        base = (self.servo_channel << 8) | (profile << 3)
        self.servo.write(base + 3, adc | (dly << 8))
        self.servo.write(base + 1, b1)
        self.servo.write(base + 5, a1)
        self.servo.write(base + 7, b0)

    @kernel
    def set_iir(self, profile: int32, adc: int32, kp: float, ki: float = 0., g: float = 0., delay: float = 0.):
        """Set profile IIR coefficients.

        This method advances the timeline by four servo memory accesses.
        Profile parameter changes are not synchronized. Activate a different
        profile or stop the servo to ensure synchronous changes.

        Gains are given in units of output full per scale per input full scale.

        The transfer function is (up to time discretization and
        coefficient quantization errors):

        .. math::
            H(s) = k_p + \\frac{k_i}{s + \\frac{k_i}{g}}

        Where:
            * :math:`s = \\sigma + i\\omega` is the complex frequency
            * :math:`k_p` is the proportional gain
            * :math:`k_i` is the integrator gain
            * :math:`g` is the integrator gain limit

        :param profile: Profile number (0-31)
        :param adc: ADC channel to take IIR input from (0-7)
        :param kp: Proportional gain (1). This is usually negative (closed
            loop, positive ADC voltage, positive setpoint). When 0, this
            implements a pure I controller.
        :param ki: Integrator gain (rad/s). When 0 (the default)
            this implements a pure P controller. Same sign as ``kp``.
        :param g: Integrator gain limit (1). When 0 (the default) the
            integrator gain limit is infinite. Same sign as ``ki``.
        :param delay: Delay (in seconds, 0-300 µs) before allowing IIR updates
            after invoking :meth:`set`. This is rounded to the nearest number
            of servo cycles (~1.2 µs). Since the RF switch (:meth:`set`) can be
            opened at any time relative to the servo cycle, the first DDS
            update that carries updated IIR data will occur approximately
            between ``delay + 1 cycle`` and ``delay + 2 cycles`` after
            :meth:`set`.
        """
        B_NORM = 1 << COEFF_SHIFT + 1
        A_NORM = 1 << COEFF_SHIFT
        COEFF_MAX = 1 << COEFF_WIDTH - 1

        kp *= float(B_NORM)
        if ki == 0.:
            # pure P
            a1 = 0
            b1 = 0
            b0 = round(kp)
        else:
            # I or PI
            ki *= float(B_NORM)*T_CYCLE/2.
            if g == 0.:
                c = 1.
                a1 = A_NORM
            else:
                c = 1./(1. + ki/(g*float(B_NORM)))
                a1 = round((2.*c - 1.)*float(A_NORM))
            b0 = round(kp + ki*c)
            b1 = round(kp + (ki - 2.*kp)*c)
            if b1 == -b0:
                raise ValueError("low integrator gain and/or gain limit")

        if (b0 >= COEFF_MAX or b0 < -COEFF_MAX or
                b1 >= COEFF_MAX or b1 < -COEFF_MAX):
            raise ValueError("high gains")

        dly = round(delay/T_CYCLE)
        self.set_iir_mu(profile, adc, a1, b0, b1, dly)

    @kernel
    def get_profile_mu(self, profile: int32, data: list[int32]):
        """Retrieve profile data.

        Profile data is returned in the ``data`` argument in machine units
        packed as: ``[ftw >> 16, b1, pow, adc | (delay << 8), offset, a1,
        ftw & 0xffff, b0]``.

        .. seealso:: The individual fields are described in
            :meth:`set_iir_mu` and :meth:`set_dds_mu`.

        This method advances the timeline by 32 µs and consumes all slack.

        :param profile: Profile number (0-31)
        :param data: List of 8 integers to write the profile data into
        """
        base = (self.servo_channel << 8) | (profile << 3)
        for i in range(len(data)):
            data[i] = self.servo.read(base + i)
            self.core.delay(4.*us)

    @kernel
    def get_y_mu(self, profile: int32) -> int32:
        """Get a profile's IIR state (filter output, Y0) in machine units.

        The IIR state is also known as the "integrator", or the DDS amplitude
        scale factor. It is 17 bits wide and unsigned.

        This method does not advance the timeline but consumes all slack.

        If reading servo state through this method collides with the servo
        writing that same data, the data can become invalid. To ensure
        consistent and valid data, stop the servo before using this method.

        :param profile: Profile number (0-31)
        :return: 17-bit unsigned Y0
        """
        return self.servo.read(self.servo.state_sel | (self.servo_channel << 5) | profile)

    @kernel
    def get_y(self, profile: int32) -> float:
        """Get a profile's IIR state (filter output, Y0).

        The IIR state is also known as the "integrator", or the DDS amplitude
        scale factor. It is 17 bits wide and unsigned.

        This method does not advance the timeline but consumes all slack.

        If reading servo state through this method collides with the servo
        writing that same data, the data can become invalid. To ensure
        consistent and valid data, stop the servo before using this method.

        :param profile: Profile number (0-31)
        :return: IIR filter output in Y0 units of full scale
        """
        return y_mu_to_full_scale(self.get_y_mu(profile))

    @kernel
    def set_y_mu(self, profile: int32, y: int32):
        """Set a profile's IIR state (filter output, Y0) in machine units.

        The IIR state is also known as the "integrator", or the DDS amplitude
        scale factor. It is 17 bits wide and unsigned.

        This method must not be used when the servo could be writing to the
        same location. Either deactivate the profile, or deactivate IIR
        updates, or disable servo iterations.

        This method advances the timeline by one servo memory access.

        :param profile: Profile number (0-31)
        :param y: 17-bit unsigned Y0
        """
        # State memory is 25 bits wide and signed.
        # Reads interact with the 18 MSBs (coefficient memory width)
        self.servo.write(self.servo.state_sel | (self.servo_channel << 5) | profile, y)

    @kernel
    def set_y(self, profile: int32, y: float) -> int32:
        """Set a profile's IIR state (filter output, Y0).

        The IIR state is also known as the "integrator", or the DDS amplitude
        scale factor. It is 17 bits wide and unsigned.

        This method must not be used when the servo could be writing to the
        same location. Either deactivate the profile, or deactivate IIR
        updates, or disable servo iterations.

        This method advances the timeline by one servo memory access.

        :param profile: Profile number (0-31)
        :param y: IIR state in units of full scale
        """
        y_mu = round(y * float(Y_FULL_SCALE_MU))
        if y_mu < 0 or y_mu > (1 << 17) - 1:
            raise ValueError("Invalid SUServo y-value!")
        self.set_y_mu(profile, y_mu)
        return y_mu<|MERGE_RESOLUTION|>--- conflicted
+++ resolved
@@ -66,7 +66,6 @@
     :param sampler_hw_rev: Sampler's revision string
     :param core_device: Core device name
     """
-<<<<<<< HEAD
 
     core: KernelInvariant[Core]
     pgia: KernelInvariant[SPIMaster]
@@ -76,11 +75,9 @@
     gains: Kernel[int32]
     ref_period_mu: KernelInvariant[int64]
     corrected_fs: KernelInvariant[bool]
-=======
-    kernel_invariants = {"channel", "core", "pgia", "cplds", "ddses",
-                         "ref_period_mu", "corrected_fs", "we", "state_sel",
-                         "config_addr"}
->>>>>>> ee6bb2f1
+    we: KernelInvariant[int32]
+    state_sel: KernelInvariant[int32]
+    config_addr: KernelInvariant[int32]
 
     def __init__(self, dmgr, channel, pgia_device,
                  cpld_devices, dds_devices,
@@ -184,11 +181,7 @@
             Disabling takes up to two servo cycles (~2.3 µs) to clear the
             processing pipeline.
         """
-<<<<<<< HEAD
-        self.write(CONFIG_ADDR, int32(enable))
-=======
-        self.write(self.config_addr, enable)
->>>>>>> ee6bb2f1
+        self.write(self.config_addr, int32(enable))
 
     @kernel
     def get_status(self) -> int32:
