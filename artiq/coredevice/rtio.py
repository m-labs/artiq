from numpy import int32, int64

from artiq.language.core import extern


@extern
def rtio_output(target: int32, data: int32):
    raise NotImplementedError("syscall not simulated")


@extern
def rtio_output_wide(target: int32, data: list[int32]):
    raise NotImplementedError("syscall not simulated")


@extern
def rtio_input_timestamp(timeout_mu: int64, channel: int32) -> int64:
    raise NotImplementedError("syscall not simulated")


@extern
def rtio_input_data(channel: int32) -> int32:
    raise NotImplementedError("syscall not simulated")


<<<<<<< HEAD
@extern
def rtio_input_timestamped_data(timeout_mu: int64,
                                channel: int32) -> tuple[int64, int32]:
    """Wait for an input event up to timeout_mu on the given channel, and
=======
@syscall(flags={"nowrite"})
def rtio_input_timestamped_data(timeout_mu: TInt64,
                                channel: TInt32) -> TTuple([TInt64, TInt32]):
    """Wait for an input event up to ``timeout_mu`` on the given channel, and
>>>>>>> 6698a6f8
    return a tuple of timestamp and attached data, or (-1, 0) if the timeout is
    reached."""
    raise NotImplementedError("syscall not simulated")<|MERGE_RESOLUTION|>--- conflicted
+++ resolved
@@ -23,17 +23,10 @@
     raise NotImplementedError("syscall not simulated")
 
 
-<<<<<<< HEAD
 @extern
 def rtio_input_timestamped_data(timeout_mu: int64,
                                 channel: int32) -> tuple[int64, int32]:
-    """Wait for an input event up to timeout_mu on the given channel, and
-=======
-@syscall(flags={"nowrite"})
-def rtio_input_timestamped_data(timeout_mu: TInt64,
-                                channel: TInt32) -> TTuple([TInt64, TInt32]):
     """Wait for an input event up to ``timeout_mu`` on the given channel, and
->>>>>>> 6698a6f8
     return a tuple of timestamp and attached data, or (-1, 0) if the timeout is
     reached."""
     raise NotImplementedError("syscall not simulated")