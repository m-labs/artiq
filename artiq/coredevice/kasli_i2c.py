from numpy import int32

from artiq.experiment import *
from artiq.coredevice.core import Core
from artiq.coredevice.i2c import I2CSwitch, i2c_write_many, i2c_read_many, i2c_poll


port_mapping = {
    "EEM0": 7,
    "EEM1": 5,
    "EEM2": 4,
    "EEM3": 3,
    "EEM4": 2,
    "EEM5": 1,
    "EEM6": 0,
    "EEM7": 6,
    "EEM8": 12,
    "EEM9": 13,
    "EEM10": 15,
    "EEM11": 14,
    "SFP0": 8,
    "SFP1": 9,
    "SFP2": 10,
    "LOC0": 11,
}


@nac3
class KasliEEPROM:
<<<<<<< HEAD
    core: KernelInvariant[Core]
    sw0: KernelInvariant[I2CSwitch]
    sw1: KernelInvariant[I2CSwitch]
    busno: KernelInvariant[int32]
    port: KernelInvariant[int32]
    address: KernelInvariant[int32]

    def __init__(self, dmgr, port, busno=0,
=======
    def __init__(self, dmgr, port, address=0xa0, busno=0,
>>>>>>> 19132ae0
            core_device="core", sw0_device="i2c_switch0", sw1_device="i2c_switch1"):
        self.core = dmgr.get(core_device)
        self.sw0 = dmgr.get(sw0_device)
        self.sw1 = dmgr.get(sw1_device)
        self.busno = busno
        self.port = port_mapping[port]
        self.address = address  # i2c 8 bit

    @kernel
    def select(self):
        mask = 1 << self.port
        if self.port < 8:
            self.sw0.set(self.port)
            self.sw1.unset()
        else:
            self.sw0.unset()
            self.sw1.set(self.port - 8)

    @kernel
    def deselect(self):
        self.sw0.unset()
        self.sw1.unset()

    @kernel
    def write_i32(self, addr: int32, value: int32):
        self.select()
        try:
            data = [0 for _ in range(4)]
            for i in range(4):
                data[i] = (value >> 24) & 0xff
                value <<= 8
            i2c_write_many(self.busno, self.address, addr, data)
            i2c_poll(self.busno, self.address)
        finally:
            self.deselect()

    @kernel
    def read_i32(self, addr: int32) -> int32:
        self.select()
        value = int32(0)
        try:
            data = [0 for _ in range(4)]
            i2c_read_many(self.busno, self.address, addr, data)
            for i in range(4):
                value <<= 8
                value |= data[i]
        finally:
            self.deselect()
        return value<|MERGE_RESOLUTION|>--- conflicted
+++ resolved
@@ -27,7 +27,6 @@
 
 @nac3
 class KasliEEPROM:
-<<<<<<< HEAD
     core: KernelInvariant[Core]
     sw0: KernelInvariant[I2CSwitch]
     sw1: KernelInvariant[I2CSwitch]
@@ -35,11 +34,8 @@
     port: KernelInvariant[int32]
     address: KernelInvariant[int32]
 
-    def __init__(self, dmgr, port, busno=0,
-=======
     def __init__(self, dmgr, port, address=0xa0, busno=0,
->>>>>>> 19132ae0
-            core_device="core", sw0_device="i2c_switch0", sw1_device="i2c_switch1"):
+                 core_device="core", sw0_device="i2c_switch0", sw1_device="i2c_switch1"):
         self.core = dmgr.get(core_device)
         self.sw0 = dmgr.get(sw0_device)
         self.sw1 = dmgr.get(sw1_device)
