--- conflicted
+++ resolved
@@ -5,14 +5,9 @@
 alone could achieve.
 """
 
-<<<<<<< HEAD
 from numpy import int32, int64
 
 from artiq.language.core import nac3, extern, kernel, Kernel, KernelInvariant
-=======
-from artiq.language.core import syscall, kernel
-from artiq.language.types import TInt32, TInt64, TStr, TNone, TTuple, TBool
->>>>>>> 2c1438c4
 from artiq.coredevice.exceptions import DMAError
 from artiq.coredevice.core import Core
 
@@ -22,34 +17,20 @@
 def dma_record_start(name: str):
     raise NotImplementedError("syscall not simulated")
 
-<<<<<<< HEAD
 @extern
-def dma_record_stop(duration: int64):
-=======
-@syscall
-def dma_record_stop(duration: TInt64, enable_ddma: TBool) -> TNone:
->>>>>>> 2c1438c4
+def dma_record_stop(duration: int64, enable_ddma: bool):
     raise NotImplementedError("syscall not simulated")
 
 @extern
 def dma_erase(name: str):
     raise NotImplementedError("syscall not simulated")
 
-<<<<<<< HEAD
 @extern
-def dma_retrieve(name: str) -> tuple[int64, int32]:
+def dma_retrieve(name: str) -> tuple[int64, int32, bool]:
     raise NotImplementedError("syscall not simulated")
 
 @extern
-def dma_playback(timestamp: int64, ptr: int32):
-=======
-@syscall
-def dma_retrieve(name: TStr) -> TTuple([TInt64, TInt32, TBool]):
-    raise NotImplementedError("syscall not simulated")
-
-@syscall
-def dma_playback(timestamp: TInt64, ptr: TInt32, enable_ddma: TBool) -> TNone:
->>>>>>> 2c1438c4
+def dma_playback(timestamp: int64, ptr: int32, enable_ddma: bool):
     raise NotImplementedError("syscall not simulated")
 
 
@@ -80,13 +61,8 @@
         at_mu(int64(0))
 
     @kernel
-<<<<<<< HEAD
     def __exit__(self):
-        dma_record_stop(now_mu()) # see above
-=======
-    def __exit__(self, type, value, traceback):
         dma_record_stop(now_mu(), self.enable_ddma) # see above
->>>>>>> 2c1438c4
         at_mu(self.saved_now_mu)
 
 
@@ -107,11 +83,7 @@
         self.epoch    = 0
 
     @kernel
-<<<<<<< HEAD
-    def record(self, name: str) -> DMARecordContextManager:
-=======
-    def record(self, name, enable_ddma=False):
->>>>>>> 2c1438c4
+    def record(self, name: str, enable_ddma: bool = False) -> DMARecordContextManager:
         """Returns a context manager that will record a DMA trace called ``name``.
         Any previously recorded trace with the same name is overwritten.
         The trace will persist across kernel switches.
