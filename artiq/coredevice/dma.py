"""Direct Memory Access (DMA) extension.

This feature allows storing pre-defined sequences of output RTIO events into
the core device's SDRAM, and playing them back at higher speeds than the CPU
alone could achieve.
"""

from numpy import int32, int64

from artiq.language.core import nac3, extern, kernel, Kernel, KernelInvariant
from artiq.coredevice.exceptions import DMAError
from artiq.coredevice.core import Core



@extern
def dma_record_start(name: str):
    raise NotImplementedError("syscall not simulated")

@extern
def dma_record_stop(duration: int64, enable_ddma: bool):
    raise NotImplementedError("syscall not simulated")

@extern
def dma_erase(name: str):
    raise NotImplementedError("syscall not simulated")

@extern
def dma_retrieve(name: str) -> tuple[int64, int32, bool]:
    raise NotImplementedError("syscall not simulated")

@extern
def dma_playback(timestamp: int64, ptr: int32, enable_ddma: bool):
    raise NotImplementedError("syscall not simulated")


@nac3
class DMARecordContextManager:
    """Context manager returned by :meth:`CoreDMA.record()`.

    Upon entering, starts recording a DMA trace. All RTIO operations are
    redirected to a newly created DMA buffer after this call, and ``now``
    is reset to zero.

    Upon leaving, stops recording a DMA trace. All recorded RTIO operations
    are stored in a newly created trace, and ``now`` is restored to the value
    it had before the context manager was entered.
    """
    name: Kernel[str]
    saved_now_mu: Kernel[int64]

    def __init__(self):
        self.name = ""
        self.saved_now_mu = int64(0)
        self.enable_ddma = False

    @kernel
    def __enter__(self):
        dma_record_start(self.name) # this may raise, so do it before altering now
        self.saved_now_mu = now_mu()
        at_mu(int64(0))

    @kernel
    def __exit__(self):
        dma_record_stop(now_mu(), self.enable_ddma) # see above
        at_mu(self.saved_now_mu)


@nac3
class CoreDMA:
    """Core device Direct Memory Access (DMA) driver.

    Gives access to the DMA functionality of the core device.
    """

    core: KernelInvariant[Core]
    recorder: KernelInvariant[DMARecordContextManager]
    epoch: Kernel[int32]

    def __init__(self, dmgr, core_device="core"):
        self.core     = dmgr.get(core_device)
        self.recorder = DMARecordContextManager()
        self.epoch    = 0

    @kernel
<<<<<<< HEAD
    def record(self, name: str, enable_ddma: bool = False) -> DMARecordContextManager:
        """Returns a context manager that will record a DMA trace called ``name``.
=======
    def record(self, name, enable_ddma=False):
        """Returns a context manager that will record a DMA trace called `name`.
>>>>>>> 6698a6f8
        Any previously recorded trace with the same name is overwritten.
        The trace will persist across kernel switches.

        In DRTIO context, distributed DMA can be toggled with `enable_ddma`.
        Enabling it allows running DMA on satellites, rather than sending all
        events from the master.

        Keeping it disabled it may improve performance in some scenarios, 
        e.g. when there are many small satellite buffers."""
        self.epoch += 1
        self.recorder.name = name
        self.recorder.enable_ddma = enable_ddma
        return self.recorder

    @kernel
    def erase(self, name: str):
        """Removes the DMA trace with the given name from storage."""
        self.epoch += 1
        dma_erase(name)

    @kernel
    def playback(self, name: str):
        """Replays a previously recorded DMA trace. This function blocks until
        the entire trace is submitted to the RTIO FIFOs."""
        (advance_mu, ptr, uses_ddma) = dma_retrieve(name)
        dma_playback(now_mu(), ptr, uses_ddma)
        delay_mu(advance_mu)

    @kernel
    def get_handle(self, name: str) -> tuple[int32, int64, int32]:
        """Returns a handle to a previously recorded DMA trace. The returned handle
        is only valid until the next call to :meth:`record` or :meth:`erase`."""
        (advance_mu, ptr, uses_ddma) = dma_retrieve(name)
        return (self.epoch, advance_mu, ptr, uses_ddma)

    @kernel
    def playback_handle(self, handle: tuple[int32, int64, int32]):
        """Replays a handle obtained with :meth:`get_handle`. Using this function
        is much faster than :meth:`playback` for replaying a set of traces repeatedly,
        but offloads the overhead of managing the handles onto the programmer."""
        (epoch, advance_mu, ptr, uses_ddma) = handle
        if self.epoch != epoch:
            raise DMAError("Invalid handle")
        dma_playback(now_mu(), ptr, uses_ddma)
        delay_mu(advance_mu)<|MERGE_RESOLUTION|>--- conflicted
+++ resolved
@@ -83,13 +83,8 @@
         self.epoch    = 0
 
     @kernel
-<<<<<<< HEAD
     def record(self, name: str, enable_ddma: bool = False) -> DMARecordContextManager:
-        """Returns a context manager that will record a DMA trace called ``name``.
-=======
-    def record(self, name, enable_ddma=False):
         """Returns a context manager that will record a DMA trace called `name`.
->>>>>>> 6698a6f8
         Any previously recorded trace with the same name is overwritten.
         The trace will persist across kernel switches.
 
