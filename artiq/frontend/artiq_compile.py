#!/usr/bin/env python3

import os, sys, io, tarfile, logging, argparse

from sipyco import common_args

from artiq import __version__ as artiq_version
from artiq.master.databases import DeviceDB, DatasetDB
from artiq.master.worker_db import DeviceManager, DatasetManager
from artiq.language.environment import ProcessArgumentManager
from artiq.language.embedding_map import EmbeddingMap
from artiq.tools import *


logger = logging.getLogger(__name__)


def get_argparser():
    parser = argparse.ArgumentParser(description="ARTIQ static compiler")
    parser.add_argument("--version", action="version",
                        version="ARTIQ v{}".format(artiq_version),
                        help="print the ARTIQ version number")

    common_args.verbosity_args(parser)
    parser.add_argument("--device-db", default="device_db.py",
                        help="device database file (default: '%(default)s')")
    parser.add_argument("--dataset-db", default="dataset_db.mdb",
                        help="dataset file (default: '%(default)s')")

    parser.add_argument("-c", "--class-name", default=None,
                        help="name of the class to compile")

    parser.add_argument("-o", "--output", default=None,
                        help="output file")
    parser.add_argument("file", metavar="FILE",
                        help="file containing the experiment to compile")
    parser.add_argument("arguments", metavar="ARGUMENTS",
                        nargs="*", help="run arguments")

    return parser


def main():
    args = get_argparser().parse_args()
    common_args.init_logger_from_args(args)

    device_mgr = DeviceManager(DeviceDB(args.device_db))
    try:
        dataset_db = DatasetDB(args.dataset_db)
        try:
            dataset_mgr = DatasetManager(dataset_db)
            embedding_map = EmbeddingMap()

            output = args.output
            if output is None:
                basename, ext = os.path.splitext(args.file)
                output = "{}.elf".format(basename)

            module = file_import(args.file, prefix="artiq_run_")
            exp = get_experiment(module, args.class_name)
            arguments = parse_arguments(args.arguments)
            argument_mgr = ProcessArgumentManager(arguments)
            exp_inst = exp((device_mgr, dataset_mgr, argument_mgr, {}))
            argument_mgr.check_unprocessed_arguments()

            if not getattr(exp.run, "__artiq_kernel__", False):
                raise ValueError("Experiment entry point must be a kernel")
<<<<<<< HEAD
            exp_inst.core.compile(exp_inst.run, [], {}, embedding_map, file_output=output)
=======
            core_name = exp.run.artiq_embedded.core_name
            core = getattr(exp_inst, core_name)

            object_map, main_kernel_library, _, _, subkernel_arg_types = \
                core.compile(exp.run, [exp_inst], {},
                             attribute_writeback=False, print_as_rpc=False)

            subkernels = object_map.subkernels()
            compiled_subkernels = {}
            while True:
                new_subkernels = {}
                for sid, subkernel_fn in subkernels.items():
                    if sid in compiled_subkernels.keys():
                        continue
                    destination, subkernel_library, embedding_map = core.compile_subkernel(
                        sid, subkernel_fn, object_map, 
                        [exp_inst], subkernel_arg_types, subkernels)
                    compiled_subkernels[sid] = (destination, subkernel_library)
                    new_subkernels.update(embedding_map.subkernels())
                if new_subkernels == subkernels:
                    break
                subkernels.update(new_subkernels)
        except CompileError as error:
            return
>>>>>>> 19132ae0
        finally:
            dataset_db.close_db()
    finally:
<<<<<<< HEAD
        device_mgr.close_devices()

=======
        dataset_db.close_db()

    if object_map.has_rpc():
        raise ValueError("Experiment must not use RPC")

    output = args.output

    if not subkernels:
        # just write the ELF file
        if output is None:
            basename, ext = os.path.splitext(args.file)
            output = "{}.elf".format(basename)

        with open(output, "wb") as f:
            f.write(main_kernel_library)
    else:
        # combine them in a tar archive
        if output is None:
            basename, ext = os.path.splitext(args.file)
            output = "{}.tar".format(basename)

        with tarfile.open(output, "w:") as tar:
            # write the main lib as "main.elf"
            main_kernel_fileobj = io.BytesIO(main_kernel_library)
            main_kernel_info = tarfile.TarInfo(name="main.elf")
            main_kernel_info.size = len(main_kernel_library)
            tar.addfile(main_kernel_info, fileobj=main_kernel_fileobj)

            # subkernels as "<sid> <destination>.elf"
            for sid, (destination, subkernel_library) in compiled_subkernels.items():
                subkernel_fileobj = io.BytesIO(subkernel_library)
                subkernel_info = tarfile.TarInfo(name="{} {}.elf".format(sid, destination))
                subkernel_info.size = len(subkernel_library)
                tar.addfile(subkernel_info, fileobj=subkernel_fileobj)

>>>>>>> 19132ae0

if __name__ == "__main__":
    main()<|MERGE_RESOLUTION|>--- conflicted
+++ resolved
@@ -65,77 +65,11 @@
 
             if not getattr(exp.run, "__artiq_kernel__", False):
                 raise ValueError("Experiment entry point must be a kernel")
-<<<<<<< HEAD
             exp_inst.core.compile(exp_inst.run, [], {}, embedding_map, file_output=output)
-=======
-            core_name = exp.run.artiq_embedded.core_name
-            core = getattr(exp_inst, core_name)
-
-            object_map, main_kernel_library, _, _, subkernel_arg_types = \
-                core.compile(exp.run, [exp_inst], {},
-                             attribute_writeback=False, print_as_rpc=False)
-
-            subkernels = object_map.subkernels()
-            compiled_subkernels = {}
-            while True:
-                new_subkernels = {}
-                for sid, subkernel_fn in subkernels.items():
-                    if sid in compiled_subkernels.keys():
-                        continue
-                    destination, subkernel_library, embedding_map = core.compile_subkernel(
-                        sid, subkernel_fn, object_map, 
-                        [exp_inst], subkernel_arg_types, subkernels)
-                    compiled_subkernels[sid] = (destination, subkernel_library)
-                    new_subkernels.update(embedding_map.subkernels())
-                if new_subkernels == subkernels:
-                    break
-                subkernels.update(new_subkernels)
-        except CompileError as error:
-            return
->>>>>>> 19132ae0
         finally:
             dataset_db.close_db()
     finally:
-<<<<<<< HEAD
         device_mgr.close_devices()
-
-=======
-        dataset_db.close_db()
-
-    if object_map.has_rpc():
-        raise ValueError("Experiment must not use RPC")
-
-    output = args.output
-
-    if not subkernels:
-        # just write the ELF file
-        if output is None:
-            basename, ext = os.path.splitext(args.file)
-            output = "{}.elf".format(basename)
-
-        with open(output, "wb") as f:
-            f.write(main_kernel_library)
-    else:
-        # combine them in a tar archive
-        if output is None:
-            basename, ext = os.path.splitext(args.file)
-            output = "{}.tar".format(basename)
-
-        with tarfile.open(output, "w:") as tar:
-            # write the main lib as "main.elf"
-            main_kernel_fileobj = io.BytesIO(main_kernel_library)
-            main_kernel_info = tarfile.TarInfo(name="main.elf")
-            main_kernel_info.size = len(main_kernel_library)
-            tar.addfile(main_kernel_info, fileobj=main_kernel_fileobj)
-
-            # subkernels as "<sid> <destination>.elf"
-            for sid, (destination, subkernel_library) in compiled_subkernels.items():
-                subkernel_fileobj = io.BytesIO(subkernel_library)
-                subkernel_info = tarfile.TarInfo(name="{} {}.elf".format(sid, destination))
-                subkernel_info.size = len(subkernel_library)
-                tar.addfile(subkernel_info, fileobj=subkernel_fileobj)
-
->>>>>>> 19132ae0
 
 if __name__ == "__main__":
     main()