--- conflicted
+++ resolved
@@ -13,9 +13,8 @@
 from artiq.coredevice.ttl import TTLOut, TTLInOut
 from artiq.coredevice.urukul import CPLD as UrukulCPLD
 from artiq.coredevice.ad9910 import AD9910, SyncDataEeprom
-<<<<<<< HEAD
 from artiq.coredevice.mirny import Mirny
-from artiq.coredevice.almazny import AlmaznyLegacy
+from artiq.coredevice.almazny import AlmaznyLegacy, AlmaznyChannel
 from artiq.coredevice.adf5356 import ADF5356
 from artiq.coredevice.sampler import Sampler
 from artiq.coredevice.zotino import Zotino
@@ -23,11 +22,14 @@
 from artiq.coredevice.phaser import Phaser, PHASER_GW_BASE, PHASER_GW_MIQRO
 from artiq.coredevice.grabber import Grabber
 from artiq.coredevice.suservo import SUServo, Channel as SUServoChannel
-
-=======
-from artiq.coredevice.phaser import PHASER_GW_BASE, PHASER_GW_MIQRO
-from artiq.coredevice.shuttler import shuttler_volt_to_mu
->>>>>>> 19132ae0
+from artiq.coredevice.shuttler import (
+    Config as ShuttlerConfig,
+    Trigger as ShuttlerTrigger,
+    DCBias as ShuttlerDCBias,
+    DDS as ShuttlerDDS,
+    Relay as ShuttlerRelay,
+    ADC as ShuttlerADC,
+    shuttler_volt_to_mu)
 from artiq.master.databases import DeviceDB
 from artiq.master.worker_db import DeviceManager
 
@@ -398,34 +400,18 @@
                 channel.pulse(100.*ms)
                 self.core.delay(100.*ms)
     @kernel
-<<<<<<< HEAD
-    def init_almazny(self, almazny: AlmaznyLegacy):
-=======
-    def init_legacy_almazny(self, almazny):
->>>>>>> 19132ae0
+    def init_legacy_almazny(self, almazny: AlmaznyLegacy):
         self.core.break_realtime()
         almazny.init()
         almazny.output_toggle(True)
 
     @kernel
-<<<<<<< HEAD
-    def almazny_set_attenuators_mu(self, almazny: AlmaznyLegacy, ch: int32, atts: int32):
-=======
-    def legacy_almazny_set_attenuators_mu(self, almazny, ch, atts):
->>>>>>> 19132ae0
+    def legacy_almazny_set_attenuators_mu(self, almazny: AlmaznyLegacy, ch: int32, atts: int32):
         self.core.break_realtime()
         almazny.set_att_mu(ch, atts)
 
     @kernel
-<<<<<<< HEAD
-    def almazny_set_attenuators(self, almazny: AlmaznyLegacy, ch: int32, atts: float):
-        self.core.break_realtime()
-        almazny.set_att(ch, atts)
-
-    @kernel
-    def almazny_toggle_output(self, almazny: AlmaznyLegacy, rf_on: bool):
-=======
-    def legacy_almazny_att_test(self, almazny):
+    def legacy_almazny_att_test(self, almazny: AlmaznyLegacy):
         # change attenuation bit by bit over time for all channels
         att_mu = 0
         while not is_enter_pressed():
@@ -435,15 +421,14 @@
                 pass
             for ch in range(4):
                 almazny.set_att_mu(ch, att_mu)
-            delay(250*ms)
+            self.core.delay(250.*ms)
             if att_mu == 0:
                 att_mu = 1
             else:
                 att_mu = (att_mu << 1) & 0x3F
     
     @kernel
-    def legacy_almazny_toggle_output(self, almazny, rf_on):
->>>>>>> 19132ae0
+    def legacy_almazny_toggle_output(self, almazny: AlmaznyLegacy, rf_on: bool):
         self.core.break_realtime()
         almazny.output_toggle(rf_on)
 
@@ -462,24 +447,7 @@
                     frequency = 2000. + card_n * 250 + channel_n * 50
                     print("{}\t{}MHz".format(channel_name, frequency*2))
                     self.setup_mirny(channel_dev, frequency)
-<<<<<<< HEAD
-                    print("{} info: {}".format(channel_name, channel_dev.info()))
-            self.init_almazny(almazny)
-            print("RF ON, all attenuators ON. Press ENTER when done.")
-            for i in range(4):
-                self.almazny_set_attenuators_mu(almazny, i, 63)
-            input()
-            print("RF ON, half power attenuators ON. Press ENTER when done.")
-            for i in range(4):
-                self.almazny_set_attenuators(almazny, i, 15.5)
-            input()
-            print("RF ON, all attenuators OFF. Press ENTER when done.")
-            for i in range(4):
-                self.almazny_set_attenuators(almazny, i, 0.)
-            input()
-=======
             self.init_legacy_almazny(almazny)
->>>>>>> 19132ae0
             print("SR outputs are OFF. Press ENTER when done.")
             self.legacy_almazny_toggle_output(almazny, False)
             input()
@@ -489,7 +457,7 @@
             self.legacy_almazny_toggle_output(almazny, False)
 
     @kernel
-    def almazny_led_wave(self, almaznys):
+    def almazny_led_wave(self, almaznys: list[AlmaznyChannel]):
         while not is_enter_pressed():
             self.core.break_realtime()
             # do not fill the FIFOs too much to avoid long response times
@@ -498,11 +466,11 @@
                 pass
             for ch in almaznys:
                 ch.set(31.5, False, True)
-                delay(100*ms)
+                self.core.delay(100*ms)
                 ch.set(31.5, False, False)
     
     @kernel
-    def almazny_att_test(self, almaznys):
+    def almazny_att_test(self, almaznys: list[AlmaznyChannel]):
         rf_en = 1
         led = 1
         att_mu = 0
@@ -514,7 +482,7 @@
             setting = led << 7 | rf_en << 6 | (att_mu & 0x3F)
             for ch in almaznys:
                 ch.set_mu(setting)
-            delay(250*ms)
+            self.core.delay(250.*ms)
             if att_mu == 0:
                 att_mu = 1
             else:
@@ -868,7 +836,8 @@
         input()
 
     @kernel
-    def setup_shuttler_init(self, relay, adc, dcbias, dds, trigger, config):
+    def setup_shuttler_init(self, relay: ShuttlerRelay, adc: ShuttlerADC, dcbias: ShuttlerDCBias, 
+                            dds: ShuttlerDDS, trigger: TTLOut, config: ShuttlerConfig):
         self.core.break_realtime()
         # Reset Shuttler Output Relay
         relay.init()
@@ -894,17 +863,18 @@
             self.setup_shuttler_set_output(dcbias, dds, trigger, ch, 0.0)
 
     @kernel 
-    def set_shuttler_relay(self, relay, val):
+    def set_shuttler_relay(self, relay: ShuttlerRelay, val: int32):
         self.core.break_realtime()
         relay.enable(val)
 
-    @kernel
-    def get_shuttler_output_voltage(self, adc, ch, cb):
-        self.core.break_realtime()
-        cb(adc.read_ch(ch))
-
-    @kernel
-    def setup_shuttler_set_output(self, dcbias, dds, trigger, ch, volt):
+    # NAC3TODO https://git.m-labs.hk/M-Labs/nac3/issues/101
+    @kernel
+    def get_shuttler_output_voltage(self, adc: ShuttlerADC, ch: int32) -> float:
+        self.core.break_realtime()
+        return adc.read_ch(ch)
+
+    @kernel
+    def setup_shuttler_set_output(self, dcbias: ShuttlerDCBias, dds: ShuttlerDDS, trigger: ShuttlerTrigger, ch: int32, volt: float):
         self.core.break_realtime()
         dcbias[ch].set_waveform(
             a0=shuttler_volt_to_mu(volt),
@@ -929,7 +899,7 @@
         delay_mu(int64(self.core.ref_multiplier))
 
     @kernel
-    def shuttler_relay_led_wave(self, relay):
+    def shuttler_relay_led_wave(self, relay: ShuttlerRelay):
         while not is_enter_pressed():
             self.core.break_realtime()
             # do not fill the FIFOs too much to avoid long response times
@@ -938,9 +908,9 @@
                 pass
             for ch in range(16):
                 relay.enable(1 << ch)
-                delay(100*ms)
+                self.core.delay(100.*ms)
             relay.enable(0x0000)
-            delay(100*ms)
+            self.core.delay(100.*ms)
 
     def test_shuttler(self):
         print("*** Testing Shuttler.")
@@ -949,9 +919,6 @@
             print("Testing: ", card_name)
 
             output_voltage = 0.0
-            def setv(x):
-                nonlocal output_voltage
-                output_voltage = x
 
             self.setup_shuttler_init(card_dev["relay"], card_dev["adc"], card_dev["dcbias"], card_dev["dds"], card_dev["trigger"], card_dev["config"])
             
@@ -970,7 +937,7 @@
 
             for ch, volt in enumerate(volt_set):
                 self.setup_shuttler_set_output(card_dev["dcbias"], card_dev["dds"], card_dev["trigger"], ch, volt)
-                self.get_shuttler_output_voltage(card_dev["adc"], ch, setv)
+                output_voltage = self.get_shuttler_output_voltage(card_dev["adc"], ch)
                 if (abs(volt) - abs(output_voltage)) > 0.1:
                     passed = False
                 adc_readings.append(output_voltage)
