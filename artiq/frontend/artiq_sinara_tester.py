--- conflicted
+++ resolved
@@ -13,18 +13,15 @@
 from artiq.coredevice.ttl import TTLOut, TTLInOut
 from artiq.coredevice.urukul import CPLD as UrukulCPLD
 from artiq.coredevice.ad9910 import AD9910, SyncDataEeprom
-<<<<<<< HEAD
 from artiq.coredevice.mirny import Mirny, Almazny
 from artiq.coredevice.adf5356 import ADF5356
 from artiq.coredevice.sampler import Sampler
 from artiq.coredevice.zotino import Zotino
 from artiq.coredevice.fastino import Fastino
-from artiq.coredevice.phaser import Phaser
+from artiq.coredevice.phaser import Phaser, PHASER_GW_BASE, PHASER_GW_MIQRO
 from artiq.coredevice.grabber import Grabber
 from artiq.coredevice.suservo import SUServo, Channel as SUServoChannel
-=======
-from artiq.coredevice.phaser import PHASER_GW_BASE, PHASER_GW_MIQRO
->>>>>>> d45f9b69
+
 from artiq.master.databases import DeviceDB
 from artiq.master.worker_db import DeviceManager
 
@@ -593,24 +590,7 @@
     def set_phaser_frequencies(self, phaser: Phaser, duc: float, osc: list[float]):
         self.core.break_realtime()
         phaser.init()
-<<<<<<< HEAD
         self.core.delay(1.*ms)
-        phaser.channel[0].set_duc_frequency(duc)
-        phaser.channel[0].set_duc_cfg()
-        phaser.channel[0].set_att(6.*dB)
-        phaser.channel[1].set_duc_frequency(-duc)
-        phaser.channel[1].set_duc_cfg()
-        phaser.channel[1].set_att(6.*dB)
-        phaser.duc_stb()
-        self.core.delay(1.*ms)
-        for i in range(len(osc)):
-            phaser.channel[0].oscillator[i].set_frequency(osc[i])
-            phaser.channel[0].oscillator[i].set_amplitude_phase(.2)
-            phaser.channel[1].oscillator[i].set_frequency(-osc[i])
-            phaser.channel[1].oscillator[i].set_amplitude_phase(.2)
-            self.core.delay(1.*ms)
-=======
-        delay(1*ms)
         if phaser.gw_rev == PHASER_GW_BASE:
             phaser.channel[0].set_duc_frequency(duc)
             phaser.channel[0].set_duc_cfg()
@@ -619,13 +599,13 @@
             phaser.channel[1].set_duc_cfg()
             phaser.channel[1].set_att(6*dB)
             phaser.duc_stb()
-            delay(1*ms)
+            self.core.delay(1.*ms)
             for i in range(len(osc)):
                 phaser.channel[0].oscillator[i].set_frequency(osc[i])
                 phaser.channel[0].oscillator[i].set_amplitude_phase(.2)
                 phaser.channel[1].oscillator[i].set_frequency(-osc[i])
                 phaser.channel[1].oscillator[i].set_amplitude_phase(.2)
-                delay(1*ms)
+                self.core.delay(1.*ms)
         elif phaser.gw_rev == PHASER_GW_MIQRO:
             for ch in range(2):
                 phaser.channel[ch].set_att(6*dB)
@@ -634,15 +614,14 @@
                 for i in range(len(osc)):
                     phaser.channel[ch].miqro.set_profile(i, profile=1,
                         frequency=sign*(duc + osc[i]), amplitude=1./len(osc))
-                    delay(100*us)
+                    self.core.delay(100.*us)
                 phaser.channel[ch].miqro.set_window(
                     start=0x000, iq=[[1., 0.]], order=0, tail=0)
                 phaser.channel[ch].miqro.pulse(
                     window=0x000, profiles=[1 for _ in range(len(osc))])
-                delay(1*ms)
+                self.core.delay(1.*ms)
         else:
             raise ValueError
->>>>>>> d45f9b69
 
     @kernel
     def phaser_led_wave(self, phasers: list[Phaser]):
