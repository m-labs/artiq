--- conflicted
+++ resolved
@@ -12,13 +12,7 @@
 
 ARTIQ uses FPGA hardware to perform its time-critical tasks. The `Sinara hardware <https://github.com/sinara-hw>`_, and in particular the Kasli FPGA carrier, are designed to work with ARTIQ. ARTIQ is designed to be portable to hardware platforms from different vendors and FPGA manufacturers. Several different configurations of a `FPGA evaluation kit <https://www.xilinx.com/products/boards-and-kits/ek-k7-kc705-g.html>`_ and a `Zynq evaluation kit <https://www.xilinx.com/products/boards-and-kits/ek-z7-zc706-g.html>`_ are also used and supported. FPGA platforms can be combined with any number of additional peripherals, either already accessible from ARTIQ or made accessible with little effort.
 
-<<<<<<< HEAD
-ARTIQ and its dependencies are available in the form of Nix packages (for Linux) and MSYS2 packages (for Windows).
-Packages containing pre-compiled binary images to be loaded onto the hardware platforms are supplied for each configuration.
-Like any open source software ARTIQ can equally be built and installed directly from `source <https://github.com/m-labs/artiq>`_.
-=======
-ARTIQ and its dependencies are available in the form of Nix packages (for Linux) and MSYS2 packages (for Windows). See `the manual <https://m-labs.hk/experiment-control/resources/>`_ for installation instructions. Packages containing pre-compiled binary images to be loaded onto the hardware platforms are supplied for each configuration. Like any open-source software ARTIQ can equally be built and installed directly from `source <https://github.com/m-labs/artiq>`_.
->>>>>>> 6698a6f8
+ARTIQ and its dependencies are available in the form of Nix packages (for Linux) and MSYS2 packages (for Windows). Packages containing pre-compiled binary images to be loaded onto the hardware platforms are supplied for each configuration. Like any open-source software ARTIQ can equally be built and installed directly from `source <https://github.com/m-labs/artiq>`_.
 
 ARTIQ is supported by M-Labs and developed openly. Components, features, fixes, improvements, and extensions are often `funded <https://m-labs.hk/experiment-control/funding/>`_ by and developed for the partnering research groups.
 
